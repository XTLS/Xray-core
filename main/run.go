package main

import (
	"fmt"
	"log"
	"os"
	"os/signal"
	"path"
	"path/filepath"
	"regexp"
	"runtime"
	"runtime/debug"
	"strings"
	"syscall"

	"github.com/xtls/xray-core/common/cmdarg"
	"github.com/xtls/xray-core/common/platform"
	"github.com/xtls/xray-core/core"
	"github.com/xtls/xray-core/main/commands/base"
)

var cmdRun = &base.Command{
	UsageLine: "{{.Exec}} run [-c config.json] [-confdir dir]",
	Short:     "Run Xray with config, the default command",
	Long: `
Run Xray with config, the default command.

The -config=file, -c=file flags set the config files for 
Xray. Multiple assign is accepted.

The -confdir=dir flag sets a dir with multiple json config

The -format=json flag sets the format of config files. 
Default "auto".

The -test flag tells Xray to test config files only, 
without launching the server
	`,
}

func init() {
	cmdRun.Run = executeRun // break init loop
}

var (
	configFiles cmdarg.Arg // "Config file for Xray.", the option is customed type, parse in main
	configDir   string
	test        = cmdRun.Flag.Bool("test", false, "Test config file only, without launching Xray server.")
	format      = cmdRun.Flag.String("format", "auto", "Format of input file.")

	/* We have to do this here because Golang's Test will also need to parse flag, before
	 * main func in this file is run.
	 */
	_ = func() bool {
		cmdRun.Flag.Var(&configFiles, "config", "Config path for Xray.")
		cmdRun.Flag.Var(&configFiles, "c", "Short alias of -config")
		cmdRun.Flag.StringVar(&configDir, "confdir", "", "A dir with multiple json config")

		return true
	}()
)

func executeRun(cmd *base.Command, args []string) {
	printVersion()
	server, err := startXray()
	if err != nil {
		fmt.Println("Failed to start:", err)
		// Configuration error. Exit with a special value to prevent systemd from restarting.
		os.Exit(23)
	}

	if *test {
		fmt.Println("Configuration OK.")
		os.Exit(0)
	}

	if err := server.Start(); err != nil {
		fmt.Println("Failed to start:", err)
		os.Exit(-1)
	}
	defer server.Close()

	/*
		conf.FileCache = nil
		conf.IPCache = nil
		conf.SiteCache = nil
	*/

	// Explicitly triggering GC to remove garbage from config loading.
	runtime.GC()
	debug.FreeOSMemory()

	{
		osSignals := make(chan os.Signal, 1)
		signal.Notify(osSignals, os.Interrupt, syscall.SIGTERM)
		<-osSignals
	}
}

func fileExists(file string) bool {
	info, err := os.Stat(file)
	return err == nil && !info.IsDir()
}

func dirExists(file string) bool {
	if file == "" {
		return false
	}
	info, err := os.Stat(file)
	return err == nil && info.IsDir()
}

func getRegepxByFormat() string {
	switch strings.ToLower(*format) {
	case "json":
<<<<<<< HEAD
		return `^.+\.(json|json5)$`
=======
		return `^.+\.(json|jsonc)$`
>>>>>>> 73df64a9
	case "toml":
		return `^.+\.toml$`
	case "yaml", "yml":
		return `^.+\.(yaml|yml)$`
	default:
<<<<<<< HEAD
		return `^.+\.(json|json5|toml|yaml|yml)$`
=======
		return `^.+\.(json|jsonc|toml|yaml|yml)$`
>>>>>>> 73df64a9
	}
}

func readConfDir(dirPath string) {
	confs, err := os.ReadDir(dirPath)
	if err != nil {
		log.Fatalln(err)
	}
	for _, f := range confs {
		matched, err := regexp.MatchString(getRegepxByFormat(), f.Name())
		if err != nil {
			log.Fatalln(err)
		}
		if matched {
			configFiles.Set(path.Join(dirPath, f.Name()))
		}
	}
}

func getConfigFilePath() cmdarg.Arg {
	if dirExists(configDir) {
		log.Println("Using confdir from arg:", configDir)
		readConfDir(configDir)
	} else if envConfDir := platform.GetConfDirPath(); dirExists(envConfDir) {
		log.Println("Using confdir from env:", envConfDir)
		readConfDir(envConfDir)
	}

	if len(configFiles) > 0 {
		return configFiles
	}

	if workingDir, err := os.Getwd(); err == nil {
		configFile := filepath.Join(workingDir, "config.json")
		if fileExists(configFile) {
			log.Println("Using default config: ", configFile)
			return cmdarg.Arg{configFile}
		}
	}

	if configFile := platform.GetConfigurationPath(); fileExists(configFile) {
		log.Println("Using config from env: ", configFile)
		return cmdarg.Arg{configFile}
	}

	log.Println("Using config from STDIN")
	return cmdarg.Arg{"stdin:"}
}

func getConfigFormat() string {
	f := core.GetFormatByExtension(*format)
	if f == "" {
		f = "auto"
	}
	return f
}

func startXray() (core.Server, error) {
	configFiles := getConfigFilePath()

	// config, err := core.LoadConfig(getConfigFormat(), configFiles[0], configFiles)

	c, err := core.LoadConfig(getConfigFormat(), configFiles)
	if err != nil {
		return nil, newError("failed to load config files: [", configFiles.String(), "]").Base(err)
	}

	server, err := core.New(c)
	if err != nil {
		return nil, newError("failed to create server").Base(err)
	}

	return server, nil
}<|MERGE_RESOLUTION|>--- conflicted
+++ resolved
@@ -113,21 +113,13 @@
 func getRegepxByFormat() string {
 	switch strings.ToLower(*format) {
 	case "json":
-<<<<<<< HEAD
-		return `^.+\.(json|json5)$`
-=======
-		return `^.+\.(json|jsonc)$`
->>>>>>> 73df64a9
+		return `^.+\.(json|jsonc|json5)$`
 	case "toml":
 		return `^.+\.toml$`
 	case "yaml", "yml":
 		return `^.+\.(yaml|yml)$`
 	default:
-<<<<<<< HEAD
-		return `^.+\.(json|json5|toml|yaml|yml)$`
-=======
-		return `^.+\.(json|jsonc|toml|yaml|yml)$`
->>>>>>> 73df64a9
+		return `^.+\.(json|jsonc|json5|toml|yaml|yml)$`
 	}
 }
 
