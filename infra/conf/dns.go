--- conflicted
+++ resolved
@@ -1,17 +1,13 @@
 package conf
 
 import (
-<<<<<<< HEAD
+  "bufio"
 	"bytes"
-	"encoding/json"
-=======
-	"bufio"
 	"encoding/json"
 	"os"
 	"path/filepath"
 	"runtime"
 	"sort"
->>>>>>> f7745189
 	"strings"
 
 	"github.com/xtls/xray-core/app/dns"
