--- conflicted
+++ resolved
@@ -23,7 +23,6 @@
 }
 
 type Fragment struct {
-<<<<<<< HEAD
 	Packets      string `json:"packets"`
 	Length       string `json:"length"`
 	Interval     string `json:"interval"`
@@ -31,17 +30,12 @@
 	Host1_domain string `json:"host1_domain"`
 	Host2_header string `json:"host2_header"`
 	Host2_domain string `json:"host2_domain"`
-=======
-	Packets  string      `json:"packets"`
-	Length   *Int32Range `json:"length"`
-	Interval *Int32Range `json:"interval"`
 }
 
 type Noise struct {
 	Type   string      `json:"type"`
 	Packet string      `json:"packet"`
 	Delay  *Int32Range `json:"delay"`
->>>>>>> a7909f86
 }
 
 // Build implements Buildable
@@ -124,6 +118,33 @@
 			config.Fragment.IntervalMin = uint64(c.Fragment.Interval.From)
 			config.Fragment.IntervalMax = uint64(c.Fragment.Interval.To)
 		}
+
+		{
+			if c.Fragment.Host1_header == "" {
+				config.Fragment.Host1Header = "Host : "
+			} else {
+				config.Fragment.Host1Header = c.Fragment.Host1_header
+			}
+
+			if c.Fragment.Host1_domain == "" {
+				config.Fragment.Host1Domain = "cloudflare.com"
+			} else {
+				config.Fragment.Host1Domain = c.Fragment.Host1_domain
+			}
+
+			if c.Fragment.Host2_header == "" {
+				config.Fragment.Host2Header = "Host:   "
+			} else {
+				config.Fragment.Host2Header = c.Fragment.Host2_header
+			}
+
+			if c.Fragment.Host2_domain == "" {
+				config.Fragment.Host2Domain = "cloudflare.com"
+			} else {
+				config.Fragment.Host2Domain = c.Fragment.Host2_domain
+			}
+		}
+
 	}
 
 	if c.Noise != nil {
@@ -138,33 +159,6 @@
 			}
 			config.Noises = append(config.Noises, NConfig)
 		}
-
-		{
-			if c.Fragment.Host1_header == "" {
-				config.Fragment.Host1Header = "Host : "
-			} else {
-				config.Fragment.Host1Header = c.Fragment.Host1_header
-			}
-
-			if c.Fragment.Host1_domain == "" {
-				config.Fragment.Host1Domain = "cloudflare.com"
-			} else {
-				config.Fragment.Host1Domain = c.Fragment.Host1_domain
-			}
-
-			if c.Fragment.Host2_header == "" {
-				config.Fragment.Host2Header = "Host:   "
-			} else {
-				config.Fragment.Host2Header = c.Fragment.Host2_header
-			}
-
-			if c.Fragment.Host2_domain == "" {
-				config.Fragment.Host2Domain = "cloudflare.com"
-			} else {
-				config.Fragment.Host2Domain = c.Fragment.Host2_domain
-			}
-		}
-
 	}
 
 	config.UserLevel = c.UserLevel
