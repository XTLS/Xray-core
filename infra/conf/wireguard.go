package conf

import (
	"encoding/base64"
	"encoding/hex"
	"strings"

	"github.com/xtls/xray-core/proxy/wireguard"
	"google.golang.org/protobuf/proto"
)

type WireGuardPeerConfig struct {
	PublicKey    string   `json:"publicKey"`
	PreSharedKey string   `json:"preSharedKey"`
	Endpoint     string   `json:"endpoint"`
	KeepAlive    uint32   `json:"keepAlive"`
	AllowedIPs   []string `json:"allowedIPs,omitempty"`
}

func (c *WireGuardPeerConfig) Build() (proto.Message, error) {
	var err error
	config := new(wireguard.PeerConfig)

	if c.PublicKey != "" {
		config.PublicKey, err = parseWireGuardKey(c.PublicKey)
		if err != nil {
			return nil, err
		}
	}

	if c.PreSharedKey != "" {
		config.PreSharedKey, err = parseWireGuardKey(c.PreSharedKey)
		if err != nil {
			return nil, err
		}
	}

	config.Endpoint = c.Endpoint
	// default 0
	config.KeepAlive = c.KeepAlive
	if c.AllowedIPs == nil {
		config.AllowedIps = []string{"0.0.0.0/0", "::0/0"}
	} else {
		config.AllowedIps = c.AllowedIPs
	}

	return config, nil
}

type WireGuardConfig struct {
<<<<<<< HEAD
	IsClient bool `json:""`

	SecretKey  string                 `json:"secretKey"`
	Address    []string               `json:"address"`
	Peers      []*WireGuardPeerConfig `json:"peers"`
	MTU        uint32                 `json:"mtu"`
	NumWorkers uint32                 `json:"workers"`
	Reserved   []byte                 `json:"reserved"`
=======
	SecretKey      string                 `json:"secretKey"`
	Address        []string               `json:"address"`
	Peers          []*WireGuardPeerConfig `json:"peers"`
	MTU            int                    `json:"mtu"`
	NumWorkers     int                    `json:"workers"`
	Reserved       []byte                 `json:"reserved"`
	DomainStrategy string                 `json:"domainStrategy"`
>>>>>>> ac52a226
}

func (c *WireGuardConfig) Build() (proto.Message, error) {
	config := new(wireguard.DeviceConfig)

	var err error
	config.SecretKey, err = parseWireGuardKey(c.SecretKey)
	if err != nil {
		return nil, err
	}

	if c.Address == nil {
		// bogon ips
		config.Endpoint = []string{"10.0.0.1", "fd59:7153:2388:b5fd:0000:0000:0000:0001"}
	} else {
		config.Endpoint = c.Address
	}

	if c.Peers != nil {
		config.Peers = make([]*wireguard.PeerConfig, len(c.Peers))
		for i, p := range c.Peers {
			msg, err := p.Build()
			if err != nil {
				return nil, err
			}
			config.Peers[i] = msg.(*wireguard.PeerConfig)
		}
	}

	if c.MTU == 0 {
		config.Mtu = 1420
	} else {
		config.Mtu = c.MTU
	}
	// these a fallback code exists in github.com/sagernet/wireguard-go code,
	// we don't need to process fallback manually
	config.NumWorkers = c.NumWorkers

	if len(c.Reserved) != 0 && len(c.Reserved) != 3 {
		return nil, newError(`"reserved" should be empty or 3 bytes`)
	}
	config.Reserved = c.Reserved

<<<<<<< HEAD
	config.IsClient = c.IsClient
=======
	switch strings.ToLower(c.DomainStrategy) {
	case "forceip", "":
		config.DomainStrategy = wireguard.DeviceConfig_FORCE_IP
	case "forceipv4":
		config.DomainStrategy = wireguard.DeviceConfig_FORCE_IP4
	case "forceipv6":
		config.DomainStrategy = wireguard.DeviceConfig_FORCE_IP6
	case "forceipv4v6":
		config.DomainStrategy = wireguard.DeviceConfig_FORCE_IP46
	case "forceipv6v4":
		config.DomainStrategy = wireguard.DeviceConfig_FORCE_IP64
	default:
		return nil, newError("unsupported domain strategy: ", c.DomainStrategy)
	}
>>>>>>> ac52a226

	return config, nil
}

func parseWireGuardKey(str string) (string, error) {
	var err error

	if len(str)%2 == 0 {
		_, err = hex.DecodeString(str)
		if err == nil {
			return str, nil
		}
	}

	var dat []byte
	str = strings.TrimSuffix(str, "=")
	if strings.ContainsRune(str, '+') || strings.ContainsRune(str, '/') {
		dat, err = base64.RawStdEncoding.DecodeString(str)
	} else {
		dat, err = base64.RawURLEncoding.DecodeString(str)
	}
	if err == nil {
		return hex.EncodeToString(dat), nil
	}

	return "", newError("failed to deserialize key").Base(err)
}<|MERGE_RESOLUTION|>--- conflicted
+++ resolved
@@ -48,24 +48,15 @@
 }
 
 type WireGuardConfig struct {
-<<<<<<< HEAD
 	IsClient bool `json:""`
 
-	SecretKey  string                 `json:"secretKey"`
-	Address    []string               `json:"address"`
-	Peers      []*WireGuardPeerConfig `json:"peers"`
-	MTU        uint32                 `json:"mtu"`
-	NumWorkers uint32                 `json:"workers"`
-	Reserved   []byte                 `json:"reserved"`
-=======
 	SecretKey      string                 `json:"secretKey"`
 	Address        []string               `json:"address"`
 	Peers          []*WireGuardPeerConfig `json:"peers"`
-	MTU            int                    `json:"mtu"`
-	NumWorkers     int                    `json:"workers"`
+	MTU            int32                  `json:"mtu"`
+	NumWorkers     int32                  `json:"workers"`
 	Reserved       []byte                 `json:"reserved"`
 	DomainStrategy string                 `json:"domainStrategy"`
->>>>>>> ac52a226
 }
 
 func (c *WireGuardConfig) Build() (proto.Message, error) {
@@ -109,9 +100,6 @@
 	}
 	config.Reserved = c.Reserved
 
-<<<<<<< HEAD
-	config.IsClient = c.IsClient
-=======
 	switch strings.ToLower(c.DomainStrategy) {
 	case "forceip", "":
 		config.DomainStrategy = wireguard.DeviceConfig_FORCE_IP
@@ -126,7 +114,8 @@
 	default:
 		return nil, newError("unsupported domain strategy: ", c.DomainStrategy)
 	}
->>>>>>> ac52a226
+
+	config.IsClient = c.IsClient
 
 	return config, nil
 }
