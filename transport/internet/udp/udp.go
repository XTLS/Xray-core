--- conflicted
+++ resolved
@@ -1,8 +1,3 @@
 package udp
 
-<<<<<<< HEAD
-//go:generate go run github.com/GFW-knocker/Xray-core/common/errors/errorgen
-
-=======
->>>>>>> a7909f86
 const protocolName = "udp"