--- conflicted
+++ resolved
@@ -51,16 +51,15 @@
 		if entry.Usage != Certificate_ENCIPHERMENT {
 			continue
 		}
-<<<<<<< HEAD
 		getX509KeyPair := func() *tls.Certificate {
 			keyPair, err := tls.X509KeyPair(entry.Certificate, entry.Key)
 			if err != nil {
-				newError("ignoring invalid X509 key pair").Base(err).AtWarning().WriteToLog()
+				errors.LogWarningInner(context.Background(), err, "ignoring invalid X509 key pair")
 				return nil
 			}
 			keyPair.Leaf, err = x509.ParseCertificate(keyPair.Certificate[0])
 			if err != nil {
-				newError("ignoring invalid certificate").Base(err).AtWarning().WriteToLog()
+				errors.LogWarningInner(context.Background(), err, "ignoring invalid certificate")
 				return nil
 			}
 			return &keyPair
@@ -68,16 +67,6 @@
 		if keyPair := getX509KeyPair(); keyPair != nil {
 			certs = append(certs, keyPair)
 		} else {
-=======
-		keyPair, err := tls.X509KeyPair(entry.Certificate, entry.Key)
-		if err != nil {
-			errors.LogWarningInner(context.Background(), err, "ignoring invalid X509 key pair")
-			continue
-		}
-		keyPair.Leaf, err = x509.ParseCertificate(keyPair.Certificate[0])
-		if err != nil {
-			errors.LogWarningInner(context.Background(), err, "ignoring invalid certificate")
->>>>>>> 4cb2a128
 			continue
 		}
 		index := len(certs) - 1
@@ -90,55 +79,11 @@
 					return
 				}
 			}
-<<<<<<< HEAD
 			if isOcspstapling {
 				if newOCSPData, err := ocsp.GetOCSPForCert(cert.Certificate); err != nil {
-					newError("ignoring invalid OCSP").Base(err).AtWarning().WriteToLog()
+					errors.LogWarningInner(context.Background(), err, "ignoring invalid OCSP")
 				} else if string(newOCSPData) != string(cert.OCSPStaple) {
 					cert.OCSPStaple = newOCSPData
-=======
-			index := len(certs) - 1
-			go func(entry *Certificate, cert *tls.Certificate, index int) {
-				t := time.NewTicker(time.Duration(hotReloadCertInterval) * time.Second)
-				for {
-					if entry.CertificatePath != "" && entry.KeyPath != "" {
-						newCert, err := filesystem.ReadFile(entry.CertificatePath)
-						if err != nil {
-							errors.LogErrorInner(context.Background(), err, "failed to parse certificate")
-							<-t.C
-							continue
-						}
-						newKey, err := filesystem.ReadFile(entry.KeyPath)
-						if err != nil {
-							errors.LogErrorInner(context.Background(), err, "failed to parse key")
-							<-t.C
-							continue
-						}
-						if string(newCert) != string(entry.Certificate) && string(newKey) != string(entry.Key) {
-							newKeyPair, err := tls.X509KeyPair(newCert, newKey)
-							if err != nil {
-								errors.LogErrorInner(context.Background(), err, "ignoring invalid X509 key pair")
-								<-t.C
-								continue
-							}
-							if newKeyPair.Leaf, err = x509.ParseCertificate(newKeyPair.Certificate[0]); err != nil {
-								errors.LogErrorInner(context.Background(), err, "ignoring invalid certificate")
-								<-t.C
-								continue
-							}
-							cert = &newKeyPair
-						}
-					}
-					if isOcspstapling {
-						if newOCSPData, err := ocsp.GetOCSPForCert(cert.Certificate); err != nil {
-							errors.LogWarningInner(context.Background(), err, "ignoring invalid OCSP")
-						} else if string(newOCSPData) != string(cert.OCSPStaple) {
-							cert.OCSPStaple = newOCSPData
-						}
-					}
-					certs[index] = cert
-					<-t.C
->>>>>>> 4cb2a128
 				}
 			}
 			certs[index] = cert
@@ -164,12 +109,12 @@
 			if entry.CertificatePath != "" && entry.KeyPath != "" {
 				newCert, err := filesystem.ReadFile(entry.CertificatePath)
 				if err != nil {
-					newError("failed to parse certificate").Base(err).AtError().WriteToLog()
+          errors.LogErrorInner(context.Background(), err, "failed to parse certificate")
 					return
 				}
 				newKey, err := filesystem.ReadFile(entry.KeyPath)
 				if err != nil {
-					newError("failed to parse key").Base(err).AtError().WriteToLog()
+					errors.LogErrorInner(context.Background(), err, "failed to parse key")
 					return
 				}
 				if string(newCert) != string(entry.Certificate) || string(newKey) != string(entry.Key) {
