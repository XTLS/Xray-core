package websocket

import (
	"net/http"

	"github.com/GFW-knocker/Xray-core/common"
	"github.com/GFW-knocker/Xray-core/transport/internet"
)

func (c *Config) GetNormalizedPath() string {
	path := c.Path
	if path == "" {
		return "/"
	}
	if path[0] != '/' {
		return "/" + path
	}
	return path
}

func (c *Config) GetRequestHeader() http.Header {
	header := http.Header{}

	for k, v := range c.Header {
		header.Add(k, v)
	}
<<<<<<< HEAD
	header.Set("Host", c.Host)

	// GFW-Knocker
	uagent := header.Get("User-Agent")
	if uagent == "" {
		header.Set("User-Agent", "Mozilla/5.0 (Windows NT 10.0; Win64; x64) AppleWebKit/537.36 (KHTML, like Gecko) Chrome/128.0.0.0 Safari/537.36")
	}

=======
>>>>>>> a7909f86
	return header
}

func init() {
	common.Must(internet.RegisterProtocolConfigCreator(protocolName, func() interface{} {
		return new(Config)
	}))
}<|MERGE_RESOLUTION|>--- conflicted
+++ resolved
@@ -24,17 +24,14 @@
 	for k, v := range c.Header {
 		header.Add(k, v)
 	}
-<<<<<<< HEAD
 	header.Set("Host", c.Host)
 
 	// GFW-Knocker
 	uagent := header.Get("User-Agent")
 	if uagent == "" {
-		header.Set("User-Agent", "Mozilla/5.0 (Windows NT 10.0; Win64; x64) AppleWebKit/537.36 (KHTML, like Gecko) Chrome/128.0.0.0 Safari/537.36")
+		header.Set("User-Agent", "Mozilla/5.0 (Windows NT 10.0; Win64; x64) AppleWebKit/537.36 (KHTML, like Gecko) Chrome/131.0.0.0 Safari/537.36")
 	}
 
-=======
->>>>>>> a7909f86
 	return header
 }
 
