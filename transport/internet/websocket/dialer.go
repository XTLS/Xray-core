package websocket

import (
	"bytes"
	"context"
	_ "embed"
	"encoding/base64"
	"io"
	gonet "net"
	"net/http"
	"time"

	"github.com/GFW-knocker/Xray-core/common"
	"github.com/GFW-knocker/Xray-core/common/net"
	"github.com/GFW-knocker/Xray-core/common/platform"
	"github.com/GFW-knocker/Xray-core/common/session"
  "github.com/GFW-knocker/Xray-core/common/uuid"
	"github.com/GFW-knocker/Xray-core/transport/internet"
	"github.com/GFW-knocker/Xray-core/transport/internet/stat"
	"github.com/GFW-knocker/Xray-core/transport/internet/tls"
	"github.com/gorilla/websocket"
<<<<<<< HEAD
=======
	"github.com/xtls/xray-core/common"
	"github.com/xtls/xray-core/common/errors"
	"github.com/xtls/xray-core/common/net"
	"github.com/xtls/xray-core/common/platform"
	"github.com/xtls/xray-core/common/uuid"
	"github.com/xtls/xray-core/transport/internet"
	"github.com/xtls/xray-core/transport/internet/stat"
	"github.com/xtls/xray-core/transport/internet/tls"
>>>>>>> c6a57b2c
)

//go:embed dialer.html
var webpage []byte

var conns chan *websocket.Conn

func init() {
	addr := platform.NewEnvFlag(platform.BrowserDialerAddress).GetValue(func() string { return "" })
	if addr != "" {
		token := uuid.New()
		csrfToken := token.String()
		webpage = bytes.ReplaceAll(webpage, []byte("csrfToken"), []byte(csrfToken))
		conns = make(chan *websocket.Conn, 256)
		go http.ListenAndServe(addr, http.HandlerFunc(func(w http.ResponseWriter, r *http.Request) {
			if r.URL.Path == "/websocket" {
				if r.URL.Query().Get("token") == csrfToken {
					if conn, err := upgrader.Upgrade(w, r, nil); err == nil {
						conns <- conn
					} else {
						errors.LogError(context.Background(), "Browser dialer http upgrade unexpected error")
					}
				}
			} else {
				w.Write(webpage)
			}
		}))
	}
}

// Dial dials a WebSocket connection to the given destination.
func Dial(ctx context.Context, dest net.Destination, streamSettings *internet.MemoryStreamConfig) (stat.Connection, error) {
	errors.LogInfo(ctx, "creating connection to ", dest)
	var conn net.Conn
	if streamSettings.ProtocolSettings.(*Config).Ed > 0 {
		ctx, cancel := context.WithCancel(ctx)
		conn = &delayDialConn{
			dialed:         make(chan bool, 1),
			cancel:         cancel,
			ctx:            ctx,
			dest:           dest,
			streamSettings: streamSettings,
		}
	} else {
		var err error
		if conn, err = dialWebSocket(ctx, dest, streamSettings, nil); err != nil {
			return nil, errors.New("failed to dial WebSocket").Base(err)
		}
	}
	return stat.Connection(conn), nil
}

func init() {
	common.Must(internet.RegisterTransportDialer(protocolName, Dial))
}

func dialWebSocket(ctx context.Context, dest net.Destination, streamSettings *internet.MemoryStreamConfig, ed []byte) (net.Conn, error) {
	wsSettings := streamSettings.ProtocolSettings.(*Config)

	dialer := &websocket.Dialer{
		NetDial: func(network, addr string) (net.Conn, error) {
			return internet.DialSystem(ctx, dest, streamSettings.SocketSettings)
		},
		ReadBufferSize:   4 * 1024,
		WriteBufferSize:  4 * 1024,
		HandshakeTimeout: time.Second * 8,
	}

	protocol := "ws"

	if config := tls.ConfigFromStreamSettings(streamSettings); config != nil {
		protocol = "wss"
		tlsConfig := config.GetTLSConfig(tls.WithDestination(dest), tls.WithNextProto("http/1.1"))
		dialer.TLSClientConfig = tlsConfig
		if fingerprint := tls.GetFingerprint(config.Fingerprint); fingerprint != nil {
			dialer.NetDialTLSContext = func(_ context.Context, _, addr string) (gonet.Conn, error) {
				// Like the NetDial in the dialer
				pconn, err := internet.DialSystem(ctx, dest, streamSettings.SocketSettings)
				if err != nil {
					errors.LogErrorInner(ctx, err, "failed to dial to " + addr)
					return nil, err
				}
				// TLS and apply the handshake
				cn := tls.UClient(pconn, tlsConfig, fingerprint).(*tls.UConn)
				if err := cn.WebsocketHandshakeContext(ctx); err != nil {
					errors.LogErrorInner(ctx, err, "failed to dial to " + addr)
					return nil, err
				}
				if !tlsConfig.InsecureSkipVerify {
					if err := cn.VerifyHostname(tlsConfig.ServerName); err != nil {
						errors.LogErrorInner(ctx, err, "failed to dial to " + addr)
						return nil, err
					}
				}
				return cn, nil
			}
		}
	}

	host := dest.NetAddr()
	if (protocol == "ws" && dest.Port == 80) || (protocol == "wss" && dest.Port == 443) {
		host = dest.Address.String()
	}
	uri := protocol + "://" + host + wsSettings.GetNormalizedPath()

	if conns != nil {
		data := []byte(uri)
		if ed != nil {
			data = append(data, " "+base64.RawURLEncoding.EncodeToString(ed)...)
		}
		var conn *websocket.Conn
		for {
			conn = <-conns
			if conn.WriteMessage(websocket.TextMessage, data) != nil {
				conn.Close()
			} else {
				break
			}
		}
		if _, p, err := conn.ReadMessage(); err != nil {
			conn.Close()
			return nil, err
		} else if s := string(p); s != "ok" {
			conn.Close()
			return nil, errors.New(s)
		}
		return newConnection(conn, conn.RemoteAddr(), nil), nil
	}

	header := wsSettings.GetRequestHeader()
	if ed != nil {
		// RawURLEncoding is support by both V2Ray/V2Fly and XRay.
		header.Set("Sec-WebSocket-Protocol", base64.RawURLEncoding.EncodeToString(ed))
	}

	conn, resp, err := dialer.DialContext(ctx, uri, header)
	if err != nil {
		var reason string
		if resp != nil {
			reason = resp.Status
		}
		return nil, errors.New("failed to dial to (", uri, "): ", reason).Base(err)
	}

	return newConnection(conn, conn.RemoteAddr(), nil), nil
}

type delayDialConn struct {
	net.Conn
	closed         bool
	dialed         chan bool
	cancel         context.CancelFunc
	ctx            context.Context
	dest           net.Destination
	streamSettings *internet.MemoryStreamConfig
}

func (d *delayDialConn) Write(b []byte) (int, error) {
	if d.closed {
		return 0, io.ErrClosedPipe
	}
	if d.Conn == nil {
		ed := b
		if len(ed) > int(d.streamSettings.ProtocolSettings.(*Config).Ed) {
			ed = nil
		}
		var err error
		if d.Conn, err = dialWebSocket(d.ctx, d.dest, d.streamSettings, ed); err != nil {
			d.Close()
			return 0, errors.New("failed to dial WebSocket").Base(err)
		}
		d.dialed <- true
		if ed != nil {
			return len(ed), nil
		}
	}
	return d.Conn.Write(b)
}

func (d *delayDialConn) Read(b []byte) (int, error) {
	if d.closed {
		return 0, io.ErrClosedPipe
	}
	if d.Conn == nil {
		select {
		case <-d.ctx.Done():
			return 0, io.ErrUnexpectedEOF
		case <-d.dialed:
		}
	}
	return d.Conn.Read(b)
}

func (d *delayDialConn) Close() error {
	d.closed = true
	d.cancel()
	if d.Conn == nil {
		return nil
	}
	return d.Conn.Close()
}<|MERGE_RESOLUTION|>--- conflicted
+++ resolved
@@ -11,25 +11,14 @@
 	"time"
 
 	"github.com/GFW-knocker/Xray-core/common"
+	"github.com/GFW-knocker/Xray-core/common/errors"
 	"github.com/GFW-knocker/Xray-core/common/net"
 	"github.com/GFW-knocker/Xray-core/common/platform"
-	"github.com/GFW-knocker/Xray-core/common/session"
-  "github.com/GFW-knocker/Xray-core/common/uuid"
+	"github.com/GFW-knocker/Xray-core/common/uuid"
 	"github.com/GFW-knocker/Xray-core/transport/internet"
 	"github.com/GFW-knocker/Xray-core/transport/internet/stat"
 	"github.com/GFW-knocker/Xray-core/transport/internet/tls"
 	"github.com/gorilla/websocket"
-<<<<<<< HEAD
-=======
-	"github.com/xtls/xray-core/common"
-	"github.com/xtls/xray-core/common/errors"
-	"github.com/xtls/xray-core/common/net"
-	"github.com/xtls/xray-core/common/platform"
-	"github.com/xtls/xray-core/common/uuid"
-	"github.com/xtls/xray-core/transport/internet"
-	"github.com/xtls/xray-core/transport/internet/stat"
-	"github.com/xtls/xray-core/transport/internet/tls"
->>>>>>> c6a57b2c
 )
 
 //go:embed dialer.html
@@ -109,18 +98,18 @@
 				// Like the NetDial in the dialer
 				pconn, err := internet.DialSystem(ctx, dest, streamSettings.SocketSettings)
 				if err != nil {
-					errors.LogErrorInner(ctx, err, "failed to dial to " + addr)
+					errors.LogErrorInner(ctx, err, "failed to dial to "+addr)
 					return nil, err
 				}
 				// TLS and apply the handshake
 				cn := tls.UClient(pconn, tlsConfig, fingerprint).(*tls.UConn)
 				if err := cn.WebsocketHandshakeContext(ctx); err != nil {
-					errors.LogErrorInner(ctx, err, "failed to dial to " + addr)
+					errors.LogErrorInner(ctx, err, "failed to dial to "+addr)
 					return nil, err
 				}
 				if !tlsConfig.InsecureSkipVerify {
 					if err := cn.VerifyHostname(tlsConfig.ServerName); err != nil {
-						errors.LogErrorInner(ctx, err, "failed to dial to " + addr)
+						errors.LogErrorInner(ctx, err, "failed to dial to "+addr)
 						return nil, err
 					}
 				}
