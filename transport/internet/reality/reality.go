package reality

import (
	"bytes"
	"context"
	"crypto/aes"
	"crypto/cipher"
	"crypto/ecdh"
	"crypto/ed25519"
	"crypto/hmac"
	"crypto/rand"
	"crypto/sha256"
	"crypto/sha512"
	gotls "crypto/tls"
	"crypto/x509"
	"encoding/binary"
	"fmt"
	"io"
	"math/big"
	"net/http"
	"reflect"
	"regexp"
	"strings"
	"sync"
	"time"
	"unsafe"

	utls "github.com/refraction-networking/utls"
	"github.com/xtls/reality"
	"github.com/xtls/xray-core/common/errors"
	"github.com/xtls/xray-core/common/net"
	"github.com/xtls/xray-core/common/session"
	"github.com/xtls/xray-core/core"
	"github.com/xtls/xray-core/transport/internet/tls"
	"golang.org/x/crypto/chacha20poly1305"
	"golang.org/x/crypto/hkdf"
	"golang.org/x/net/http2"
)

//go:generate go run github.com/xtls/xray-core/common/errors/errorgen

//go:linkname aesgcmPreferred github.com/refraction-networking/utls.aesgcmPreferred
func aesgcmPreferred(ciphers []uint16) bool

type Conn struct {
	*reality.Conn
}

func (c *Conn) HandshakeAddress() net.Address {
	if err := c.Handshake(); err != nil {
		return nil
	}
	state := c.ConnectionState()
	if state.ServerName == "" {
		return nil
	}
	return net.ParseAddress(state.ServerName)
}

func Server(c net.Conn, config *reality.Config) (net.Conn, error) {
	realityConn, err := reality.Server(context.Background(), c, config)
	return &Conn{Conn: realityConn}, err
}

type UConn struct {
	*utls.UConn
	ServerName string
	AuthKey    []byte
	Verified   bool
}

func (c *UConn) HandshakeAddress() net.Address {
	if err := c.Handshake(); err != nil {
		return nil
	}
	state := c.ConnectionState()
	if state.ServerName == "" {
		return nil
	}
	return net.ParseAddress(state.ServerName)
}

func (c *UConn) VerifyPeerCertificate(rawCerts [][]byte, verifiedChains [][]*x509.Certificate) error {
	p, _ := reflect.TypeOf(c.Conn).Elem().FieldByName("peerCertificates")
	certs := *(*([]*x509.Certificate))(unsafe.Pointer(uintptr(unsafe.Pointer(c.Conn)) + p.Offset))
	if pub, ok := certs[0].PublicKey.(ed25519.PublicKey); ok {
		h := hmac.New(sha512.New, c.AuthKey)
		h.Write(pub)
		if bytes.Equal(h.Sum(nil), certs[0].Signature) {
			c.Verified = true
			return nil
		}
	}
	opts := x509.VerifyOptions{
		DNSName:       c.ServerName,
		Intermediates: x509.NewCertPool(),
	}
	for _, cert := range certs[1:] {
		opts.Intermediates.AddCert(cert)
	}
	if _, err := certs[0].Verify(opts); err != nil {
		return err
	}
	return nil
}

func UClient(c net.Conn, config *Config, ctx context.Context, dest net.Destination) (net.Conn, error) {
	localAddr := c.LocalAddr().String()
	uConn := &UConn{}
	utlsConfig := &utls.Config{
		VerifyPeerCertificate:  uConn.VerifyPeerCertificate,
		ServerName:             config.ServerName,
		InsecureSkipVerify:     true,
		SessionTicketsDisabled: true,
		KeyLogWriter:           KeyLogWriterFromConfig(config),
	}
	if utlsConfig.ServerName == "" {
		utlsConfig.ServerName = dest.Address.String()
	}
	uConn.ServerName = utlsConfig.ServerName
	fingerprint := tls.GetFingerprint(config.Fingerprint)
	if fingerprint == nil {
		return nil, newError("REALITY: failed to get fingerprint").AtError()
	}
	uConn.UConn = utls.UClient(c, utlsConfig, *fingerprint)
	{
		uConn.BuildHandshakeState()
		hello := uConn.HandshakeState.Hello
		hello.SessionId = make([]byte, 32)
		copy(hello.Raw[39:], hello.SessionId) // the fixed location of `Session ID`
		hello.SessionId[0] = core.Version_x
		hello.SessionId[1] = core.Version_y
		hello.SessionId[2] = core.Version_z
		hello.SessionId[3] = 0 // reserved
		binary.BigEndian.PutUint32(hello.SessionId[4:], uint32(time.Now().Unix()))
		copy(hello.SessionId[8:], config.ShortId)
		if config.Show {
			newError(fmt.Sprintf("REALITY localAddr: %v\thello.SessionId[:16]: %v\n", localAddr, hello.SessionId[:16])).WriteToLog(session.ExportIDToError(ctx))
<<<<<<< HEAD
=======
		}
		publicKey, err := ecdh.X25519().NewPublicKey(config.PublicKey)
		if err != nil {
			return nil, errors.New("REALITY: publicKey == nil")
>>>>>>> 3a995203
		}
		uConn.AuthKey, _ = uConn.HandshakeState.State13.EcdheKey.ECDH(publicKey)
		if uConn.AuthKey == nil {
			return nil, errors.New("REALITY: SharedKey == nil")
		}
		if _, err := hkdf.New(sha256.New, uConn.AuthKey, hello.Random[:20], []byte("REALITY")).Read(uConn.AuthKey); err != nil {
			return nil, err
		}
		var aead cipher.AEAD
		if aesgcmPreferred(hello.CipherSuites) {
			block, _ := aes.NewCipher(uConn.AuthKey)
			aead, _ = cipher.NewGCM(block)
		} else {
			aead, _ = chacha20poly1305.New(uConn.AuthKey)
		}
		if config.Show {
			newError(fmt.Sprintf("REALITY localAddr: %v\tuConn.AuthKey[:16]: %v\tAEAD: %T\n", localAddr, uConn.AuthKey[:16], aead)).WriteToLog(session.ExportIDToError(ctx))
		}
		aead.Seal(hello.SessionId[:0], hello.Random[20:], hello.SessionId[:16], hello.Raw)
		copy(hello.Raw[39:], hello.SessionId)
	}
	if err := uConn.HandshakeContext(ctx); err != nil {
		return nil, err
	}
	if config.Show {
		newError(fmt.Sprintf("REALITY localAddr: %v\tuConn.Verified: %v\n", localAddr, uConn.Verified)).WriteToLog(session.ExportIDToError(ctx))
	}
	if !uConn.Verified {
		go func() {
			client := &http.Client{
				Transport: &http2.Transport{
					DialTLSContext: func(ctx context.Context, network, addr string, cfg *gotls.Config) (net.Conn, error) {
						newError(fmt.Sprintf("REALITY localAddr: %v\tDialTLSContext\n", localAddr)).WriteToLog(session.ExportIDToError(ctx))
						return uConn, nil
					},
				},
			}
			prefix := []byte("https://" + uConn.ServerName)
			maps.Lock()
			if maps.maps == nil {
				maps.maps = make(map[string]map[string]bool)
			}
			paths := maps.maps[uConn.ServerName]
			if paths == nil {
				paths = make(map[string]bool)
				paths[config.SpiderX] = true
				maps.maps[uConn.ServerName] = paths
			}
			firstURL := string(prefix) + getPathLocked(paths)
			maps.Unlock()
			get := func(first bool) {
				var (
					req  *http.Request
					resp *http.Response
					err  error
					body []byte
				)
				if first {
					req, _ = http.NewRequest("GET", firstURL, nil)
				} else {
					maps.Lock()
					req, _ = http.NewRequest("GET", string(prefix)+getPathLocked(paths), nil)
					maps.Unlock()
				}
				req.Header.Set("User-Agent", fingerprint.Client) // TODO: User-Agent map
				if first && config.Show {
					newError(fmt.Sprintf("REALITY localAddr: %v\treq.UserAgent(): %v\n", localAddr, req.UserAgent())).WriteToLog(session.ExportIDToError(ctx))
				}
				times := 1
				if !first {
					times = int(randBetween(config.SpiderY[4], config.SpiderY[5]))
				}
				for j := 0; j < times; j++ {
					if !first && j == 0 {
						req.Header.Set("Referer", firstURL)
					}
					req.AddCookie(&http.Cookie{Name: "padding", Value: strings.Repeat("0", int(randBetween(config.SpiderY[0], config.SpiderY[1])))})
					if resp, err = client.Do(req); err != nil {
						break
					}
					req.Header.Set("Referer", req.URL.String())
					if body, err = io.ReadAll(resp.Body); err != nil {
						break
					}
					maps.Lock()
					for _, m := range href.FindAllSubmatch(body, -1) {
						m[1] = bytes.TrimPrefix(m[1], prefix)
						if !bytes.Contains(m[1], dot) {
							paths[string(m[1])] = true
						}
					}
					req.URL.Path = getPathLocked(paths)
					if config.Show {
						newError(fmt.Sprintf("REALITY localAddr: %v\treq.Referer(): %v\n", localAddr, req.Referer())).WriteToLog(session.ExportIDToError(ctx))
						newError(fmt.Sprintf("REALITY localAddr: %v\tlen(body): %v\n", localAddr, len(body))).WriteToLog(session.ExportIDToError(ctx))
						newError(fmt.Sprintf("REALITY localAddr: %v\tlen(paths): %v\n", localAddr, len(paths))).WriteToLog(session.ExportIDToError(ctx))
					}
					maps.Unlock()
					if !first {
						time.Sleep(time.Duration(randBetween(config.SpiderY[6], config.SpiderY[7])) * time.Millisecond) // interval
					}
				}
			}
			get(true)
			concurrency := int(randBetween(config.SpiderY[2], config.SpiderY[3]))
			for i := 0; i < concurrency; i++ {
				go get(false)
			}
			// Do not close the connection
		}()
		time.Sleep(time.Duration(randBetween(config.SpiderY[8], config.SpiderY[9])) * time.Millisecond) // return
		return nil, errors.New("REALITY: processed invalid connection")
	}
	return uConn, nil
}

var (
	href = regexp.MustCompile(`href="([/h].*?)"`)
	dot  = []byte(".")
)

var maps struct {
	sync.Mutex
	maps map[string]map[string]bool
}

func getPathLocked(paths map[string]bool) string {
	stopAt := int(randBetween(0, int64(len(paths)-1)))
	i := 0
	for s := range paths {
		if i == stopAt {
			return s
		}
		i++
	}
	return "/"
}

func randBetween(left int64, right int64) int64 {
	if left == right {
		return left
	}
	bigInt, _ := rand.Int(rand.Reader, big.NewInt(right-left))
	return left + bigInt.Int64()
}<|MERGE_RESOLUTION|>--- conflicted
+++ resolved
@@ -136,13 +136,10 @@
 		copy(hello.SessionId[8:], config.ShortId)
 		if config.Show {
 			newError(fmt.Sprintf("REALITY localAddr: %v\thello.SessionId[:16]: %v\n", localAddr, hello.SessionId[:16])).WriteToLog(session.ExportIDToError(ctx))
-<<<<<<< HEAD
-=======
 		}
 		publicKey, err := ecdh.X25519().NewPublicKey(config.PublicKey)
 		if err != nil {
 			return nil, errors.New("REALITY: publicKey == nil")
->>>>>>> 3a995203
 		}
 		uConn.AuthKey, _ = uConn.HandshakeState.State13.EcdheKey.ECDH(publicKey)
 		if uConn.AuthKey == nil {
