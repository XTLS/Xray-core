--- conflicted
+++ resolved
@@ -1,7 +1,6 @@
 package splithttp
 
 import (
-	"bytes"
 	"context"
 	gotls "crypto/tls"
 	"io"
@@ -189,72 +188,12 @@
 					context.WithoutCancel(ctx),
 					baseURL+"/"+strconv.FormatInt(seq, 10),
 					&buf.MultiBufferContainer{MultiBuffer: chunk},
+					int64(chunk.Len()),
 				)
 
 				if err != nil {
 					errors.LogInfoInner(ctx, err, "failed to send upload")
 					uploadPipeReader.Interrupt()
-<<<<<<< HEAD
-=======
-					return
-				}
-
-				req.ContentLength = int64(chunk.Len())
-				req.Header = transportConfiguration.GetRequestHeader()
-
-				if httpClient.isH2 {
-					resp, err := httpClient.upload.Do(req)
-					if err != nil {
-						errors.LogInfoInner(ctx, err, "failed to send upload")
-						uploadPipeReader.Interrupt()
-						return
-					}
-					defer resp.Body.Close()
-
-					if resp.StatusCode != 200 {
-						errors.LogInfo(ctx, "failed to send upload, bad status code:", resp.Status)
-						uploadPipeReader.Interrupt()
-						return
-					}
-				} else {
-					var uploadConn any
-
-					// stringify the entire HTTP/1.1 request so it can be
-					// safely retried. if instead req.Write is called multiple
-					// times, the body is already drained after the first
-					// request
-					requestBytes := new(bytes.Buffer)
-					common.Must(req.Write(requestBytes))
-
-					for {
-						uploadConn = httpClient.uploadRawPool.Get()
-						newConnection := uploadConn == nil
-						if newConnection {
-							uploadConn, err = httpClient.dialUploadConn(context.WithoutCancel(ctx))
-							if err != nil {
-								errors.LogInfoInner(ctx, err, "failed to connect upload")
-								uploadPipeReader.Interrupt()
-								return
-							}
-						}
-
-						_, err = uploadConn.(net.Conn).Write(requestBytes.Bytes())
-
-						// if the write failed, we try another connection from
-						// the pool, until the write on a new connection fails.
-						// failed writes to a pooled connection are normal when
-						// the connection has been closed in the meantime.
-						if err == nil {
-							break
-						} else if newConnection {
-							errors.LogInfoInner(ctx, err, "failed to send upload")
-							uploadPipeReader.Interrupt()
-							return
-						}
-					}
-
-					httpClient.uploadRawPool.Put(uploadConn)
->>>>>>> 60b2c349
 				}
 			}()
 
