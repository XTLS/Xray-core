--- conflicted
+++ resolved
@@ -14,18 +14,9 @@
 )
 
 const (
-<<<<<<< HEAD
-	TCP_FASTOPEN      = 15
-	IP_UNICAST_IF     = 31
-	IPV6_UNICAST_IF   = 31
-	IP_MULTICAST_IF   = 9
-	IPV6_MULTICAST_IF = 9
-	IPV6_V6ONLY       = 27
-=======
 	TCP_FASTOPEN    = 15
 	IP_UNICAST_IF   = 31
 	IPV6_UNICAST_IF = 31
->>>>>>> 7a2f42f8
 )
 
 func setTFO(fd syscall.Handle, tfo int) error {
