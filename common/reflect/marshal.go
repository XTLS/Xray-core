--- conflicted
+++ resolved
@@ -7,13 +7,9 @@
 	"reflect"
 	"strings"
 
-<<<<<<< HEAD
+	cnet "github.com/GFW-knocker/Xray-core/common/net"
 	cserial "github.com/GFW-knocker/Xray-core/common/serial"
-=======
-	cnet "github.com/xtls/xray-core/common/net"
-	cserial "github.com/xtls/xray-core/common/serial"
-	"github.com/xtls/xray-core/infra/conf"
->>>>>>> f0547bc0
+	"github.com/GFW-knocker/Xray-core/infra/conf"
 )
 
 func MarshalToJson(v interface{}, insertTypeInfo bool) (string, bool) {
@@ -26,12 +22,12 @@
 }
 
 func JSONMarshalWithoutEscape(t interface{}) ([]byte, error) {
-    buffer := &bytes.Buffer{}
-    encoder := json.NewEncoder(buffer)
-    encoder.SetIndent("", "    ")
-    encoder.SetEscapeHTML(false)
-    err := encoder.Encode(t)
-    return buffer.Bytes(), err
+	buffer := &bytes.Buffer{}
+	encoder := json.NewEncoder(buffer)
+	encoder.SetIndent("", "    ")
+	encoder.SetEscapeHTML(false)
+	err := encoder.Encode(t)
+	return buffer.Bytes(), err
 }
 
 func marshalTypedMessage(v *cserial.TypedMessage, ignoreNullValue bool, insertTypeInfo bool) interface{} {
