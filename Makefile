NAME = xray

VERSION=$(shell git describe --always --dirty)

<<<<<<< HEAD
# NOTE: This MAKEFILE can be used to build Xray-core locally and in Automatic workflows. It is \
	provided for convinience in automatic building and functions as a part of it.
# NOTE: If you need to modify this file, please be aware that:\
	- This file is not the main Makefile; it only accepts environment variables and builds the \
	binary.\
	- Automatic building expects the correct binaries to be built by this Makefile. If you \
	intend to propose a change to this Makefile, carefully review the file below and ensure \
	that the change will not accidently break the automatic building:\
		.github/workflows/release.yml \
	Otherwise it is recommended to contact the project maintainers.

LDFLAGS = -X github.com/xtls/xray-core/core.build=$(VERSION) -s -w -buildid=
=======
LDFLAGS = -X github.com/GFW-knocker/Xray-core/core.build=$(VERSION) -s -w -buildid=
>>>>>>> 17b233de
PARAMS = -trimpath -ldflags "$(LDFLAGS)" -v
MAIN = ./main
PREFIX ?= $(shell go env GOPATH)
ifeq ($(GOOS),windows)
OUTPUT = $(NAME).exe
ADDITION = go build -o w$(NAME).exe -trimpath -ldflags "-H windowsgui $(LDFLAGS)" -v $(MAIN)
else
OUTPUT = $(NAME)
endif
ifeq ($(shell echo "$(GOARCH)" | grep -Eq "(mips|mipsle)" && echo true),true) # 
ADDITION = GOMIPS=softfloat go build -o $(NAME)_softfloat -trimpath -ldflags "$(LDFLAGS)" -v $(MAIN)
endif
.PHONY: clean

build:
	go build -o $(OUTPUT) $(PARAMS) $(MAIN)
	$(ADDITION)

install:
	go build -o $(PREFIX)/bin/$(OUTPUT) $(PARAMS) $(MAIN)

clean:
	go clean -v -i $(PWD)
	rm -f xray xray.exe wxray.exe xray_softfloat<|MERGE_RESOLUTION|>--- conflicted
+++ resolved
@@ -2,7 +2,6 @@
 
 VERSION=$(shell git describe --always --dirty)
 
-<<<<<<< HEAD
 # NOTE: This MAKEFILE can be used to build Xray-core locally and in Automatic workflows. It is \
 	provided for convinience in automatic building and functions as a part of it.
 # NOTE: If you need to modify this file, please be aware that:\
@@ -14,10 +13,8 @@
 		.github/workflows/release.yml \
 	Otherwise it is recommended to contact the project maintainers.
 
-LDFLAGS = -X github.com/xtls/xray-core/core.build=$(VERSION) -s -w -buildid=
-=======
 LDFLAGS = -X github.com/GFW-knocker/Xray-core/core.build=$(VERSION) -s -w -buildid=
->>>>>>> 17b233de
+
 PARAMS = -trimpath -ldflags "$(LDFLAGS)" -v
 MAIN = ./main
 PREFIX ?= $(shell go env GOPATH)
