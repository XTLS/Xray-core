--- conflicted
+++ resolved
@@ -175,17 +175,6 @@
           pushd build_assets || exit 1
           touch -mt $(date +%Y01010000) *
           zip -9vr ../Xray-$ASSET_NAME.zip .
-<<<<<<< HEAD
-          for CORE in $(ls xray*)
-          do
-            COREDGST=$CORE.dgst
-            for METHOD in {"md5","sha1","sha256","sha512"}
-            do
-              openssl dgst -$METHOD $CORE | sed 's/([^)]*)//g' | tr -d ' ' >>$COREDGST
-            done
-          done
-=======
->>>>>>> 924fe160
           popd || exit 1
           FILE=./Xray-$ASSET_NAME.zip
           DGST=$FILE.dgst
