--- conflicted
+++ resolved
@@ -22,9 +22,8 @@
 // DNS is a DNS rely server.
 type DNS struct {
 	sync.Mutex
-<<<<<<< HEAD
 	tag             string
-	disableCache    bool
+	cs              CacheStrategy
 	disableFallback bool
 	ipOption        *dns.IPOption
 	hosts           *StaticHosts
@@ -32,16 +31,6 @@
 	ctx             context.Context
 	domainMatcher   strmatcher.IndexMatcher
 	matcherInfos    []DomainMatcherInfo
-=======
-	tag           string
-	cs            CacheStrategy
-	ipOption      *dns.IPOption
-	hosts         *StaticHosts
-	clients       []*Client
-	ctx           context.Context
-	domainMatcher strmatcher.IndexMatcher
-	matcherInfos  []DomainMatcherInfo
->>>>>>> 70b63e21
 }
 
 // DomainMatcherInfo contains information attached to index returned by Server.domainMatcher
@@ -143,7 +132,6 @@
 	}
 
 	return &DNS{
-<<<<<<< HEAD
 		tag:             tag,
 		hosts:           hosts,
 		ipOption:        ipOption,
@@ -151,18 +139,8 @@
 		ctx:             ctx,
 		domainMatcher:   domainMatcher,
 		matcherInfos:    matcherInfos,
-		disableCache:    config.DisableCache,
+		cs:              config.CacheStrategy,
 		disableFallback: config.DisableFallback,
-=======
-		tag:           tag,
-		hosts:         hosts,
-		ipOption:      ipOption,
-		clients:       clients,
-		ctx:           ctx,
-		domainMatcher: domainMatcher,
-		matcherInfos:  matcherInfos,
-		cs:            config.CacheStrategy,
->>>>>>> 70b63e21
 	}, nil
 }
 
@@ -278,6 +256,11 @@
 		if len(clientNames) > 0 {
 			newError("domain ", domain, " will use DNS in order: ", clientNames).AtDebug().WriteToLog()
 		}
+		if len(clients) == 0 {
+			clients = append(clients, s.clients[0])
+			clientNames = append(clientNames, s.clients[0].Name())
+			newError("domain ", domain, " will use the first DNS: ", clientNames).AtDebug().WriteToLog()
+		}
 	}()
 
 	// Priority domain matching
@@ -289,7 +272,6 @@
 			newError("skipping the client " + client.Name()).AtDebug().WriteToLog()
 			continue
 		}
-
 		domainRules = append(domainRules, fmt.Sprintf("%s(DNS idx:%d)", domainRule, info.clientIdx))
 		if clientUsed[info.clientIdx] {
 			continue
@@ -305,37 +287,18 @@
 			if clientUsed[idx] || client.skipFallback {
 				continue
 			}
+
+			if !canQueryOnClient(option, client) {
+				newError("skipping the client " + client.Name()).AtDebug().WriteToLog()
+				continue
+			}
+
 			clientUsed[idx] = true
 			clients = append(clients, client)
 			clientNames = append(clientNames, client.Name())
 		}
-<<<<<<< HEAD
-	}
-
-	if len(domainRules) > 0 {
-		newError("domain ", domain, " matches following rules: ", domainRules).AtDebug().WriteToLog()
-	}
-	if len(clientNames) > 0 {
-		newError("domain ", domain, " will use DNS in order: ", clientNames).AtDebug().WriteToLog()
-	}
-
-	if len(clients) == 0 {
-		clients = append(clients, s.clients[0])
-		clientNames = append(clientNames, s.clients[0].Name())
-		newError("domain ", domain, " will use the first DNS: ", clientNames).AtDebug().WriteToLog()
-	}
-
-=======
-		if !canQueryOnClient(option, client) {
-			newError("skipping the client " + client.Name()).AtDebug().WriteToLog()
-			continue
-		}
-		clientUsed[idx] = true
-		clients = append(clients, client)
-		clientNames = append(clientNames, client.Name())
-	}
-
->>>>>>> 70b63e21
+	}
+
 	return clients
 }
 
