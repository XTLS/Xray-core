--- conflicted
+++ resolved
@@ -310,14 +310,13 @@
 					}
 				}
 			}
-<<<<<<< HEAD
-=======
+
 			if h.senderSettings.ViaCidr == "" {
 				outbound.Gateway = h.senderSettings.Via.AsAddress()
 			} else { //Get a random address.
 				outbound.Gateway = ParseRandomIPv6(h.senderSettings.Via.AsAddress(), h.senderSettings.ViaCidr)
 			}
->>>>>>> ba57ccdd
+
 		}
 	}
 
