package outbound

import (
	"context"
	"strings"

	"github.com/xtls/xray-core/transport/internet/stat"

	"github.com/xtls/xray-core/app/proxyman"
	"github.com/xtls/xray-core/common"
	"github.com/xtls/xray-core/common/mux"
	"github.com/xtls/xray-core/common/net"
	"github.com/xtls/xray-core/common/net/cnc"
	"github.com/xtls/xray-core/common/session"
	"github.com/xtls/xray-core/core"
	"github.com/xtls/xray-core/features/outbound"
	"github.com/xtls/xray-core/features/policy"
	"github.com/xtls/xray-core/features/stats"
	"github.com/xtls/xray-core/proxy"
	"github.com/xtls/xray-core/transport"
	"github.com/xtls/xray-core/transport/internet"
	"github.com/xtls/xray-core/transport/internet/tls"
	"github.com/xtls/xray-core/transport/pipe"
)

func getStatCounter(v *core.Instance, tag string) (stats.Counter, stats.Counter) {
	var uplinkCounter stats.Counter
	var downlinkCounter stats.Counter

	policy := v.GetFeature(policy.ManagerType()).(policy.Manager)
	if len(tag) > 0 && policy.ForSystem().Stats.OutboundUplink {
		statsManager := v.GetFeature(stats.ManagerType()).(stats.Manager)
		name := "outbound>>>" + tag + ">>>traffic>>>uplink"
		c, _ := stats.GetOrRegisterCounter(statsManager, name)
		if c != nil {
			uplinkCounter = c
		}
	}
	if len(tag) > 0 && policy.ForSystem().Stats.OutboundDownlink {
		statsManager := v.GetFeature(stats.ManagerType()).(stats.Manager)
		name := "outbound>>>" + tag + ">>>traffic>>>downlink"
		c, _ := stats.GetOrRegisterCounter(statsManager, name)
		if c != nil {
			downlinkCounter = c
		}
	}

	return uplinkCounter, downlinkCounter
}

// Handler is an implements of outbound.Handler.
type Handler struct {
	tag             string
	senderSettings  *proxyman.SenderConfig
	streamSettings  *internet.MemoryStreamConfig
	proxy           proxy.Outbound
	outboundManager outbound.Manager
	mux             *mux.ClientManager
	uplinkCounter   stats.Counter
	downlinkCounter stats.Counter
}

// NewHandler create a new Handler based on the given configuration.
func NewHandler(ctx context.Context, config *core.OutboundHandlerConfig) (outbound.Handler, error) {
	v := core.MustFromContext(ctx)
	uplinkCounter, downlinkCounter := getStatCounter(v, config.Tag)
	h := &Handler{
		tag:             config.Tag,
		outboundManager: v.GetFeature(outbound.ManagerType()).(outbound.Manager),
		uplinkCounter:   uplinkCounter,
		downlinkCounter: downlinkCounter,
	}

	if config.SenderSettings != nil {
		senderSettings, err := config.SenderSettings.GetInstance()
		if err != nil {
			return nil, err
		}
		switch s := senderSettings.(type) {
		case *proxyman.SenderConfig:
			h.senderSettings = s
			mss, err := internet.ToMemoryStreamConfig(s.StreamSettings)
			if err != nil {
				return nil, newError("failed to parse stream settings").Base(err).AtWarning()
			}
			h.streamSettings = mss
		default:
			return nil, newError("settings is not SenderConfig")
		}
	}

	proxyConfig, err := config.ProxySettings.GetInstance()
	if err != nil {
		return nil, err
	}

	rawProxyHandler, err := common.CreateObject(ctx, proxyConfig)
	if err != nil {
		return nil, err
	}

	proxyHandler, ok := rawProxyHandler.(proxy.Outbound)
	if !ok {
		return nil, newError("not an outbound handler")
	}

	if h.senderSettings != nil && h.senderSettings.MultiplexSettings != nil {
		config := h.senderSettings.MultiplexSettings
		if config.Concurrency < 1 || config.Concurrency > 1024 {
			return nil, newError("invalid mux concurrency: ", config.Concurrency).AtWarning()
		}
		h.mux = &mux.ClientManager{
			Enabled: h.senderSettings.MultiplexSettings.Enabled,
			Picker: &mux.IncrementalWorkerPicker{
				Factory: &mux.DialingWorkerFactory{
					Proxy:  proxyHandler,
					Dialer: h,
					Strategy: mux.ClientStrategy{
						MaxConcurrency: config.Concurrency,
						MaxConnection:  128,
					},
				},
			},
		}
	}

	h.proxy = proxyHandler
	return h, nil
}

// Tag implements outbound.Handler.
func (h *Handler) Tag() string {
	return h.tag
}

// Dispatch implements proxy.Outbound.Dispatch.
func (h *Handler) Dispatch(ctx context.Context, link *transport.Link) {
	if h.mux != nil && (h.mux.Enabled || session.MuxPreferedFromContext(ctx)) {
<<<<<<< HEAD
		if err := h.mux.Dispatch(ctx, link); err != nil && !strings.HasSuffix(err.Error(), ": connection ends > context canceled") {
			newError("failed to process mux outbound traffic").Base(err).WriteToLog(session.ExportIDToError(ctx))
=======
		if err := h.mux.Dispatch(ctx, link); err != nil {
			err := newError("failed to process mux outbound traffic").Base(err)
			session.SubmitOutboundErrorToOriginator(ctx, err)
			err.WriteToLog(session.ExportIDToError(ctx))
>>>>>>> d9c12e4e
			common.Interrupt(link.Writer)
		}
	} else {
		if err := h.proxy.Process(ctx, link, h); err != nil && !strings.HasSuffix(err.Error(), ": connection ends > context canceled") {
			// Ensure outbound ray is properly closed.
			err := newError("failed to process outbound traffic").Base(err)
			session.SubmitOutboundErrorToOriginator(ctx, err)
			err.WriteToLog(session.ExportIDToError(ctx))
			common.Interrupt(link.Writer)
		} else {
			common.Must(common.Close(link.Writer))
		}
		common.Interrupt(link.Reader)
	}
}

// Address implements internet.Dialer.
func (h *Handler) Address() net.Address {
	if h.senderSettings == nil || h.senderSettings.Via == nil {
		return nil
	}
	return h.senderSettings.Via.AsAddress()
}

// Dial implements internet.Dialer.
func (h *Handler) Dial(ctx context.Context, dest net.Destination) (stat.Connection, error) {
	if h.senderSettings != nil {
		if h.senderSettings.ProxySettings.HasTag() {
			tag := h.senderSettings.ProxySettings.Tag
			handler := h.outboundManager.GetHandler(tag)
			if handler != nil {
				newError("proxying to ", tag, " for dest ", dest).AtDebug().WriteToLog(session.ExportIDToError(ctx))
				ctx = session.ContextWithOutbound(ctx, &session.Outbound{
					Target: dest,
				})

				opts := pipe.OptionsFromContext(ctx)
				uplinkReader, uplinkWriter := pipe.New(opts...)
				downlinkReader, downlinkWriter := pipe.New(opts...)

				go handler.Dispatch(ctx, &transport.Link{Reader: uplinkReader, Writer: downlinkWriter})
				conn := cnc.NewConnection(cnc.ConnectionInputMulti(uplinkWriter), cnc.ConnectionOutputMulti(downlinkReader))

				if config := tls.ConfigFromStreamSettings(h.streamSettings); config != nil {
					tlsConfig := config.GetTLSConfig(tls.WithDestination(dest))
					conn = tls.Client(conn, tlsConfig)
				}

				return h.getStatCouterConnection(conn), nil
			}

			newError("failed to get outbound handler with tag: ", tag).AtWarning().WriteToLog(session.ExportIDToError(ctx))
		}

		if h.senderSettings.Via != nil {
			outbound := session.OutboundFromContext(ctx)
			if outbound == nil {
				outbound = new(session.Outbound)
				ctx = session.ContextWithOutbound(ctx, outbound)
			}
			outbound.Gateway = h.senderSettings.Via.AsAddress()
		} else if dest.Address.Family().IsIP() && !dest.Address.IP().IsLoopback() {
			destFamily := dest.Address.Family()
			localAddr := session.InboundFromContext(ctx).Conn.LocalAddr()
			var localIP string
			switch addr := localAddr.(type) {
			case *net.UDPAddr:
				localIP = addr.IP.String()
			case *net.TCPAddr:
				localIP = addr.IP.String()
			}
			if !net.ParseIP(localIP).IsLoopback() && (
				(destFamily.IsIPv6() && strings.Contains(localIP, ":")) ||
				(destFamily.IsIPv4() && !strings.Contains(localIP, ":"))) {
				newError("defaulting to egress through incoming IP ", localIP, " for destination ", dest.String()).
					AtDebug().WriteToLog(session.ExportIDToError(ctx))
				outbound := session.OutboundFromContext(ctx)
				if outbound == nil {
					outbound = new(session.Outbound)
				}
				ctx = session.ContextWithOutbound(ctx, outbound)
				outbound.Gateway = net.ParseAddress(localIP)
			}
		}
	}

	conn, err := internet.Dial(ctx, dest, h.streamSettings)
	return h.getStatCouterConnection(conn), err
}

func (h *Handler) getStatCouterConnection(conn stat.Connection) stat.Connection {
	if h.uplinkCounter != nil || h.downlinkCounter != nil {
		return &stat.CounterConnection{
			Connection:   conn,
			ReadCounter:  h.downlinkCounter,
			WriteCounter: h.uplinkCounter,
		}
	}
	return conn
}

// GetOutbound implements proxy.GetOutbound.
func (h *Handler) GetOutbound() proxy.Outbound {
	return h.proxy
}

// Start implements common.Runnable.
func (h *Handler) Start() error {
	return nil
}

// Close implements common.Closable.
func (h *Handler) Close() error {
	common.Close(h.mux)
	return nil
}<|MERGE_RESOLUTION|>--- conflicted
+++ resolved
@@ -136,15 +136,10 @@
 // Dispatch implements proxy.Outbound.Dispatch.
 func (h *Handler) Dispatch(ctx context.Context, link *transport.Link) {
 	if h.mux != nil && (h.mux.Enabled || session.MuxPreferedFromContext(ctx)) {
-<<<<<<< HEAD
 		if err := h.mux.Dispatch(ctx, link); err != nil && !strings.HasSuffix(err.Error(), ": connection ends > context canceled") {
-			newError("failed to process mux outbound traffic").Base(err).WriteToLog(session.ExportIDToError(ctx))
-=======
-		if err := h.mux.Dispatch(ctx, link); err != nil {
 			err := newError("failed to process mux outbound traffic").Base(err)
 			session.SubmitOutboundErrorToOriginator(ctx, err)
 			err.WriteToLog(session.ExportIDToError(ctx))
->>>>>>> d9c12e4e
 			common.Interrupt(link.Writer)
 		}
 	} else {
