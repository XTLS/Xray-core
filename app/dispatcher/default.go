package dispatcher

//go:generate go run github.com/xtls/xray-core/common/errors/errorgen

import (
	"context"
<<<<<<< HEAD
	"fmt"
	"golang.org/x/time/rate"
=======
>>>>>>> 36321b87
	"strings"
	"sync"
	"time"

	"github.com/xtls/xray-core/common"
	"github.com/xtls/xray-core/common/buf"
	"github.com/xtls/xray-core/common/log"
	"github.com/xtls/xray-core/common/net"
	"github.com/xtls/xray-core/common/protocol"
	"github.com/xtls/xray-core/common/session"
	"github.com/xtls/xray-core/core"
	"github.com/xtls/xray-core/features/dns"
	"github.com/xtls/xray-core/features/outbound"
	"github.com/xtls/xray-core/features/policy"
	"github.com/xtls/xray-core/features/routing"
	routing_session "github.com/xtls/xray-core/features/routing/session"
	"github.com/xtls/xray-core/features/stats"
	"github.com/xtls/xray-core/transport"
	"github.com/xtls/xray-core/transport/pipe"
)

var errSniffingTimeout = newError("timeout on sniffing")

type cachedReader struct {
	sync.Mutex
	reader *pipe.Reader
	cache  buf.MultiBuffer
}

func (r *cachedReader) Cache(b *buf.Buffer) {
	mb, _ := r.reader.ReadMultiBufferTimeout(time.Millisecond * 100)
	r.Lock()
	if !mb.IsEmpty() {
		r.cache, _ = buf.MergeMulti(r.cache, mb)
	}
	b.Clear()
	rawBytes := b.Extend(buf.Size)
	n := r.cache.Copy(rawBytes)
	b.Resize(0, int32(n))
	r.Unlock()
}

func (r *cachedReader) readInternal() buf.MultiBuffer {
	r.Lock()
	defer r.Unlock()

	if r.cache != nil && !r.cache.IsEmpty() {
		mb := r.cache
		r.cache = nil
		return mb
	}

	return nil
}

func (r *cachedReader) ReadMultiBuffer() (buf.MultiBuffer, error) {
	mb := r.readInternal()
	if mb != nil {
		return mb, nil
	}

	return r.reader.ReadMultiBuffer()
}

func (r *cachedReader) ReadMultiBufferTimeout(timeout time.Duration) (buf.MultiBuffer, error) {
	mb := r.readInternal()
	if mb != nil {
		return mb, nil
	}

	return r.reader.ReadMultiBufferTimeout(timeout)
}

func (r *cachedReader) Interrupt() {
	r.Lock()
	if r.cache != nil {
		r.cache = buf.ReleaseMulti(r.cache)
	}
	r.Unlock()
	r.reader.Interrupt()
}

// DefaultDispatcher is a default implementation of Dispatcher.
type DefaultDispatcher struct {
	ohm    outbound.Manager
	router routing.Router
	policy policy.Manager
	stats  stats.Manager
	dns    dns.Client
	fdns   dns.FakeDNSEngine
	bucket map[string]*rate.Limiter
}

func init() {
	common.Must(common.RegisterConfig((*Config)(nil), func(ctx context.Context, config interface{}) (interface{}, error) {
		d := new(DefaultDispatcher)
		if err := core.RequireFeatures(ctx, func(om outbound.Manager, router routing.Router, pm policy.Manager, sm stats.Manager, dc dns.Client) error {
			core.RequireFeatures(ctx, func(fdns dns.FakeDNSEngine) {
				d.fdns = fdns
			})
			return d.Init(config.(*Config), om, router, pm, sm, dc)
		}); err != nil {
			return nil, err
		}
		return d, nil
	}))
}

// Init initializes DefaultDispatcher.
func (d *DefaultDispatcher) Init(config *Config, om outbound.Manager, router routing.Router, pm policy.Manager, sm stats.Manager, dns dns.Client) error {
	d.ohm = om
	d.router = router
	d.policy = pm
	d.stats = sm
	d.dns = dns
	d.bucket = make(map[string]*rate.Limiter, 20)
	return nil
}

// Type implements common.HasType.
func (*DefaultDispatcher) Type() interface{} {
	return routing.DispatcherType()
}

// Start implements common.Runnable.
func (*DefaultDispatcher) Start() error {
	return nil
}

// Close implements common.Closable.
func (*DefaultDispatcher) Close() error { return nil }

func (d *DefaultDispatcher) getLink(ctx context.Context) (*transport.Link, *transport.Link) {
	opt := pipe.OptionsFromContext(ctx)
	uplinkReader, uplinkWriter := pipe.New(opt...)
	downlinkReader, downlinkWriter := pipe.New(opt...)

	inboundLink := &transport.Link{
		Reader: downlinkReader,
		Writer: uplinkWriter,
	}

	outboundLink := &transport.Link{
		Reader: uplinkReader,
		Writer: downlinkWriter,
	}

	sessionInbound := session.InboundFromContext(ctx)
	var user *protocol.MemoryUser
	if sessionInbound != nil {
		user = sessionInbound.User
	}

	if user != nil && len(user.Email) > 0 {
		p := d.policy.ForLevel(user.Level)
		if p.Stats.UserUplink {
			name := "user>>>" + user.Email + ">>>traffic>>>uplink"
			if c, _ := stats.GetOrRegisterCounter(d.stats, name); c != nil {
				inboundLink.Writer = &SizeStatWriter{
					Counter: c,
					Writer:  inboundLink.Writer,
				}
			}
		}
		if p.Stats.UserDownlink {
			name := "user>>>" + user.Email + ">>>traffic>>>downlink"
			if c, _ := stats.GetOrRegisterCounter(d.stats, name); c != nil {
				outboundLink.Writer = &SizeStatWriter{
					Counter: c,
					Writer:  outboundLink.Writer,
				}
			}
		}

		//var bucket *RateLimiter
		//bucket = NewRateLimiter(&ctx, d, user)
		//inboundLink.Writer = RateWriter(inboundLink.Writer, bucket)
		//outboundLink.Writer = RateWriter(outboundLink.Writer, bucket)

	}

	return inboundLink, outboundLink
}

func (d *DefaultDispatcher) shouldOverride(ctx context.Context, result SniffResult, request session.SniffingRequest, destination net.Destination) bool {
	domain := result.Domain()
	if domain == "" {
		return false
	}
	for _, d := range request.ExcludeForDomain {
		if strings.ToLower(domain) == d {
			return false
		}
	}
	protocolString := result.Protocol()
	if resComp, ok := result.(SnifferResultComposite); ok {
		protocolString = resComp.ProtocolForDomainResult()
	}
	for _, p := range request.OverrideDestinationForProtocol {
		if strings.HasPrefix(protocolString, p) || strings.HasPrefix(p, protocolString) {
			return true
		}
		if fkr0, ok := d.fdns.(dns.FakeDNSEngineRev0); ok && protocolString != "bittorrent" && p == "fakedns" &&
			destination.Address.Family().IsIP() && fkr0.IsIPInIPPool(destination.Address) {
			newError("Using sniffer ", protocolString, " since the fake DNS missed").WriteToLog(session.ExportIDToError(ctx))
			return true
		}
		if resultSubset, ok := result.(SnifferIsProtoSubsetOf); ok {
			if resultSubset.IsProtoSubsetOf(p) {
				return true
			}
		}
	}

	return false
}

// Dispatch implements routing.Dispatcher.
func (d *DefaultDispatcher) Dispatch(ctx context.Context, destination net.Destination) (*transport.Link, error) {
	if !destination.IsValid() {
		panic("Dispatcher: Invalid destination.")
	}
	ob := session.OutboundFromContext(ctx)
	if ob == nil {
		ob = &session.Outbound{}
		ctx = session.ContextWithOutbound(ctx, ob)
	}
	ob.OriginalTarget = destination
	ob.Target = destination
	content := session.ContentFromContext(ctx)
	if content == nil {
		content = new(session.Content)
		ctx = session.ContextWithContent(ctx, content)
	}
	sniffingRequest := content.SniffingRequest
<<<<<<< HEAD
	inbound, outbound := d.getLink(ctx, destination.Network, sniffingRequest)
	inbound, outbound = d.rateLimiter(ctx, inbound, outbound)
=======
	inbound, outbound := d.getLink(ctx)
>>>>>>> 36321b87
	if !sniffingRequest.Enabled {
		go d.routedDispatch(ctx, outbound, destination)
	} else {
		go func() {
			cReader := &cachedReader{
				reader: outbound.Reader.(*pipe.Reader),
			}
			outbound.Reader = cReader
			result, err := sniffer(ctx, cReader, sniffingRequest.MetadataOnly, destination.Network)
			if err == nil {
				content.Protocol = result.Protocol()
			}
			if err == nil && d.shouldOverride(ctx, result, sniffingRequest, destination) {
				domain := result.Domain()
				newError("sniffed domain: ", domain).WriteToLog(session.ExportIDToError(ctx))
				destination.Address = net.ParseAddress(domain)
				protocol := result.Protocol()
				if resComp, ok := result.(SnifferResultComposite); ok {
					protocol = resComp.ProtocolForDomainResult()
				}
				isFakeIP := false
				if fkr0, ok := d.fdns.(dns.FakeDNSEngineRev0); ok && ob.Target.Address.Family().IsIP() && fkr0.IsIPInIPPool(ob.Target.Address) {
					isFakeIP = true
				}
				if sniffingRequest.RouteOnly && protocol != "fakedns" && protocol != "fakedns+others" && !isFakeIP {
					ob.RouteTarget = destination
				} else {
					ob.Target = destination
				}
			}
			d.routedDispatch(ctx, outbound, destination)
		}()
	}
	return inbound, nil
}

// DispatchLink implements routing.Dispatcher.
func (d *DefaultDispatcher) DispatchLink(ctx context.Context, destination net.Destination, outbound *transport.Link) error {
	if !destination.IsValid() {
		return newError("Dispatcher: Invalid destination.")
	}
	ob := session.OutboundFromContext(ctx)
	if ob == nil {
		ob = &session.Outbound{}
		ctx = session.ContextWithOutbound(ctx, ob)
	}
	ob.OriginalTarget = destination
	ob.Target = destination
	content := session.ContentFromContext(ctx)
	if content == nil {
		content = new(session.Content)
		ctx = session.ContextWithContent(ctx, content)
	}
	sniffingRequest := content.SniffingRequest
	if !sniffingRequest.Enabled {
		d.routedDispatch(ctx, outbound, destination)
	} else {
		cReader := &cachedReader{
			reader: outbound.Reader.(*pipe.Reader),
		}
		outbound.Reader = cReader
		result, err := sniffer(ctx, cReader, sniffingRequest.MetadataOnly, destination.Network)
		if err == nil {
			content.Protocol = result.Protocol()
		}
		if err == nil && d.shouldOverride(ctx, result, sniffingRequest, destination) {
			domain := result.Domain()
			newError("sniffed domain: ", domain).WriteToLog(session.ExportIDToError(ctx))
			destination.Address = net.ParseAddress(domain)
			protocol := result.Protocol()
			if resComp, ok := result.(SnifferResultComposite); ok {
				protocol = resComp.ProtocolForDomainResult()
			}
			isFakeIP := false
			if fkr0, ok := d.fdns.(dns.FakeDNSEngineRev0); ok && ob.Target.Address.Family().IsIP() && fkr0.IsIPInIPPool(ob.Target.Address) {
				isFakeIP = true
			}
			if sniffingRequest.RouteOnly && protocol != "fakedns" && protocol != "fakedns+others" && !isFakeIP {
				ob.RouteTarget = destination
			} else {
				ob.Target = destination
			}
		}
		d.routedDispatch(ctx, outbound, destination)
	}

	return nil
}

func sniffer(ctx context.Context, cReader *cachedReader, metadataOnly bool, network net.Network) (SniffResult, error) {
	payload := buf.New()
	defer payload.Release()

	sniffer := NewSniffer(ctx)
	metaresult, metadataErr := sniffer.SniffMetadata(ctx)

	if metadataOnly {
		return metaresult, metadataErr
	}

	contentResult, contentErr := func() (SniffResult, error) {
		totalAttempt := 0
		for {
			select {
			case <-ctx.Done():
				return nil, ctx.Err()
			default:
				totalAttempt++
				if totalAttempt > 2 {
					return nil, errSniffingTimeout
				}

				cReader.Cache(payload)
				if !payload.IsEmpty() {
					result, err := sniffer.Sniff(ctx, payload.Bytes(), network)
					if err != common.ErrNoClue {
						return result, err
					}
				}
				if payload.IsFull() {
					return nil, errUnknownContent
				}
			}
		}
	}()
	if contentErr != nil && metadataErr == nil {
		return metaresult, nil
	}
	if contentErr == nil && metadataErr == nil {
		return CompositeResult(metaresult, contentResult), nil
	}
	return contentResult, contentErr
}

func (d *DefaultDispatcher) routedDispatch(ctx context.Context, link *transport.Link, destination net.Destination) {
	ob := session.OutboundFromContext(ctx)
	if hosts, ok := d.dns.(dns.HostsLookup); ok && destination.Address.Family().IsDomain() {
		proxied := hosts.LookupHosts(ob.Target.String())
		if proxied != nil {
			ro := ob.RouteTarget == destination
			destination.Address = *proxied
			if ro {
				ob.RouteTarget = destination
			} else {
				ob.Target = destination
			}
		}
	}

	var handler outbound.Handler

	routingLink := routing_session.AsRoutingContext(ctx)
	inTag := routingLink.GetInboundTag()
	isPickRoute := 0
	if forcedOutboundTag := session.GetForcedOutboundTagFromContext(ctx); forcedOutboundTag != "" {
		ctx = session.SetForcedOutboundTagToContext(ctx, "")
		if h := d.ohm.GetHandler(forcedOutboundTag); h != nil {
			isPickRoute = 1
			newError("taking platform initialized detour [", forcedOutboundTag, "] for [", destination, "]").WriteToLog(session.ExportIDToError(ctx))
			handler = h
		} else {
			newError("non existing tag for platform initialized detour: ", forcedOutboundTag).AtError().WriteToLog(session.ExportIDToError(ctx))
			common.Close(link.Writer)
			common.Interrupt(link.Reader)
			return
		}
	} else if d.router != nil {
		if route, err := d.router.PickRoute(routingLink); err == nil {
			outTag := route.GetOutboundTag()
			if h := d.ohm.GetHandler(outTag); h != nil {
				isPickRoute = 2
				newError("taking detour [", outTag, "] for [", destination, "]").WriteToLog(session.ExportIDToError(ctx))
				handler = h
			} else {
				newError("non existing outTag: ", outTag).AtWarning().WriteToLog(session.ExportIDToError(ctx))
			}
		} else {
			newError("default route for ", destination).WriteToLog(session.ExportIDToError(ctx))
		}
	}

	//todo 删除
	//fmt.Println(session.InboundFromContext(ctx).User.Email + " " + addNet + " " + session.InboundFromContext(ctx).Source.NetAddr() + " " + session.InboundFromContext(ctx).Source.String())

	if handler == nil {
		handler = d.ohm.GetDefaultHandler()
	}

	if handler == nil {
		newError("default outbound handler not exist").WriteToLog(session.ExportIDToError(ctx))
		common.Close(link.Writer)
		common.Interrupt(link.Reader)
		return
	}

	if accessMessage := log.AccessMessageFromContext(ctx); accessMessage != nil {
		if tag := handler.Tag(); tag != "" {
			if inTag == "" {
				accessMessage.Detour = tag
			} else if isPickRoute == 1 {
				accessMessage.Detour = inTag + " ==> " + tag
			} else if isPickRoute == 2 {
				accessMessage.Detour = inTag + " -> " + tag
			} else {
				accessMessage.Detour = inTag + " >> " + tag
			}
		}
		log.Record(accessMessage)
	}

	handler.Dispatch(ctx, link)
}

func (d *DefaultDispatcher) rateLimiter(ctx context.Context, in *transport.Link, out *transport.Link) (*transport.Link, *transport.Link) {
	sessionInbound := session.InboundFromContext(ctx)
	var user *protocol.MemoryUser
	if sessionInbound != nil {
		addNet := session.OutboundFromContext(ctx).Target.NetAddr()
		user = sessionInbound.User

		if user != nil {
			userEmail := user.Email
			if len(userEmail) != 0 {
				log.Record(&log.AccessMessage{
					Status: log.AccessAccepted,
					Reason: "user[" + userEmail + "] add[" + addNet + "] " + sessionInbound.Source.String(),
				})
				var bucket *RateLimiter
				bucket = NewRateLimiter(&ctx, d, userEmail)
				in.Writer = RateWriter(in.Writer, bucket)
				out.Writer = RateWriter(out.Writer, bucket)
			}
		}
	}
	return in, out
}<|MERGE_RESOLUTION|>--- conflicted
+++ resolved
@@ -4,11 +4,8 @@
 
 import (
 	"context"
-<<<<<<< HEAD
 	"fmt"
 	"golang.org/x/time/rate"
-=======
->>>>>>> 36321b87
 	"strings"
 	"sync"
 	"time"
@@ -99,7 +96,6 @@
 	stats  stats.Manager
 	dns    dns.Client
 	fdns   dns.FakeDNSEngine
-	bucket map[string]*rate.Limiter
 }
 
 func init() {
@@ -124,7 +120,6 @@
 	d.policy = pm
 	d.stats = sm
 	d.dns = dns
-	d.bucket = make(map[string]*rate.Limiter, 20)
 	return nil
 }
 
@@ -182,12 +177,6 @@
 				}
 			}
 		}
-
-		//var bucket *RateLimiter
-		//bucket = NewRateLimiter(&ctx, d, user)
-		//inboundLink.Writer = RateWriter(inboundLink.Writer, bucket)
-		//outboundLink.Writer = RateWriter(outboundLink.Writer, bucket)
-
 	}
 
 	return inboundLink, outboundLink
@@ -208,7 +197,7 @@
 		protocolString = resComp.ProtocolForDomainResult()
 	}
 	for _, p := range request.OverrideDestinationForProtocol {
-		if strings.HasPrefix(protocolString, p) || strings.HasPrefix(p, protocolString) {
+		if strings.HasPrefix(protocolString, p) {
 			return true
 		}
 		if fkr0, ok := d.fdns.(dns.FakeDNSEngineRev0); ok && protocolString != "bittorrent" && p == "fakedns" &&
@@ -244,12 +233,8 @@
 		ctx = session.ContextWithContent(ctx, content)
 	}
 	sniffingRequest := content.SniffingRequest
-<<<<<<< HEAD
-	inbound, outbound := d.getLink(ctx, destination.Network, sniffingRequest)
+	inbound, outbound := d.getLink(ctx)
 	inbound, outbound = d.rateLimiter(ctx, inbound, outbound)
-=======
-	inbound, outbound := d.getLink(ctx)
->>>>>>> 36321b87
 	if !sniffingRequest.Enabled {
 		go d.routedDispatch(ctx, outbound, destination)
 	} else {
@@ -344,6 +329,7 @@
 	defer payload.Release()
 
 	sniffer := NewSniffer(ctx)
+
 	metaresult, metadataErr := sniffer.SniffMetadata(ctx)
 
 	if metadataOnly {
@@ -431,9 +417,6 @@
 		}
 	}
 
-	//todo 删除
-	//fmt.Println(session.InboundFromContext(ctx).User.Email + " " + addNet + " " + session.InboundFromContext(ctx).Source.NetAddr() + " " + session.InboundFromContext(ctx).Source.String())
-
 	if handler == nil {
 		handler = d.ohm.GetDefaultHandler()
 	}
