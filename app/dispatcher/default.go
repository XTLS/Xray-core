--- conflicted
+++ resolved
@@ -489,15 +489,9 @@
 				newError("taking detour [", outTag, "] for [", destination, "]").WriteToLog(session.ExportIDToError(ctx))
 				handler = h
 			} else {
-<<<<<<< HEAD
-				if tag[0] == '@' {
-					tag = tag[1:]
-					for _,t := range strings.Split(tag, ";") {
-=======
 				if outTag[0] == '@' {
 					outTag = outTag[1:]
 					for _,t := range strings.Split(outTag, ";") {
->>>>>>> 2cec7646
 						var rt string
 						switch t {
 						case "inboundTag":
@@ -552,11 +546,7 @@
 					}
 				}
 				if handler == nil {
-<<<<<<< HEAD
-					newError("no route found for: ", tag).AtWarning().WriteToLog(session.ExportIDToError(ctx))
-=======
 					newError("no route found for: ", outTag).AtWarning().WriteToLog(session.ExportIDToError(ctx))
->>>>>>> 2cec7646
 				}
 			}
 		} else {
