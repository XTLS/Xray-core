--- conflicted
+++ resolved
@@ -316,14 +316,13 @@
 				newError("taking detour [", tag, "] for [", destination, "]").WriteToLog(session.ExportIDToError(ctx))
 				handler = h
 			} else {
-<<<<<<< HEAD
-				if outTag[0] == '@' {
-					outTag = outTag[1:]
-					for _,t := range strings.Split(outTag, ";") {
+				if tag[0] == '@' {
+					tag = tag[1:]
+					for _,t := range strings.Split(tag, ";") {
 						var rt string
 						switch t {
 						case "inboundTag":
-							rt = inTag
+							rt = tag
 						case "sourceIP":
 							remoteAddr := session.InboundFromContext(ctx).Conn.RemoteAddr()
 							var sourceIP string
@@ -349,16 +348,13 @@
 							handler = h
 							break
 						} else {
-							outTag = rt
+							tag = rt
 						}
 					}
 				}
 				if handler == nil {
-					newError("non existing outTag: ", outTag).AtWarning().WriteToLog(session.ExportIDToError(ctx))
-				}
-=======
-				newError("non existing outTag: ", tag).AtWarning().WriteToLog(session.ExportIDToError(ctx))
->>>>>>> 9de71f06
+					newError("non existing outTag: ", tag).AtWarning().WriteToLog(session.ExportIDToError(ctx))
+				}
 			}
 		} else {
 			newError("default route for ", destination).WriteToLog(session.ExportIDToError(ctx))
