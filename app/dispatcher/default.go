--- conflicted
+++ resolved
@@ -4,12 +4,8 @@
 
 import (
 	"context"
-<<<<<<< HEAD
-	"github.com/xtls/xray-core/features/dns"
+	"strings"
 	"strconv"
-=======
->>>>>>> 980b35b3
-	"strings"
 	"sync"
 	"time"
 
