package observatory

import (
	"context"
	"net"
	"net/http"
	"net/url"
	"sort"
	"sync"
	"time"

<<<<<<< HEAD
	"github.com/GFW-knocker/Xray-core/common"
	"github.com/GFW-knocker/Xray-core/common/errors"
	v2net "github.com/GFW-knocker/Xray-core/common/net"
	"github.com/GFW-knocker/Xray-core/common/session"
	"github.com/GFW-knocker/Xray-core/common/signal/done"
	"github.com/GFW-knocker/Xray-core/common/task"
	"github.com/GFW-knocker/Xray-core/core"
	"github.com/GFW-knocker/Xray-core/features/extension"
	"github.com/GFW-knocker/Xray-core/features/outbound"
	"github.com/GFW-knocker/Xray-core/transport/internet/tagged"
=======
	"github.com/xtls/xray-core/common"
	"github.com/xtls/xray-core/common/errors"
	v2net "github.com/xtls/xray-core/common/net"
	"github.com/xtls/xray-core/common/session"
	"github.com/xtls/xray-core/common/signal/done"
	"github.com/xtls/xray-core/common/task"
	"github.com/xtls/xray-core/core"
	"github.com/xtls/xray-core/features/extension"
	"github.com/xtls/xray-core/features/outbound"
	"github.com/xtls/xray-core/features/routing"
	"github.com/xtls/xray-core/transport/internet/tagged"
>>>>>>> a7909f86
	"google.golang.org/protobuf/proto"
)

type Observer struct {
	config *Config
	ctx    context.Context

	statusLock sync.Mutex
	status     []*OutboundStatus

	finished *done.Instance

	ohm outbound.Manager
	dispatcher routing.Dispatcher
}

func (o *Observer) GetObservation(ctx context.Context) (proto.Message, error) {
	return &ObservationResult{Status: o.status}, nil
}

func (o *Observer) Type() interface{} {
	return extension.ObservatoryType()
}

func (o *Observer) Start() error {
	if o.config != nil && len(o.config.SubjectSelector) != 0 {
		o.finished = done.New()
		go o.background()
	}
	return nil
}

func (o *Observer) Close() error {
	if o.finished != nil {
		return o.finished.Close()
	}
	return nil
}

func (o *Observer) background() {
	for !o.finished.Done() {
		hs, ok := o.ohm.(outbound.HandlerSelector)
		if !ok {
			errors.LogInfo(o.ctx, "outbound.Manager is not a HandlerSelector")
			return
		}

		outbounds := hs.Select(o.config.SubjectSelector)

		o.updateStatus(outbounds)

		sleepTime := time.Second * 10
		if o.config.ProbeInterval != 0 {
			sleepTime = time.Duration(o.config.ProbeInterval)
		}

		if !o.config.EnableConcurrency {
			sort.Strings(outbounds)
			for _, v := range outbounds {
				result := o.probe(v)
				o.updateStatusForResult(v, &result)
				if o.finished.Done() {
					return
				}
				time.Sleep(sleepTime)
			}
			continue
		}

		ch := make(chan struct{}, len(outbounds))

		for _, v := range outbounds {
			go func(v string) {
				result := o.probe(v)
				o.updateStatusForResult(v, &result)
				ch <- struct{}{}
			}(v)
		}

		for range outbounds {
			select {
			case <-ch:
			case <-o.finished.Wait():
				return
			}
		}
		time.Sleep(sleepTime)
	}
}

func (o *Observer) updateStatus(outbounds []string) {
	o.statusLock.Lock()
	defer o.statusLock.Unlock()
	// TODO should remove old inbound that is removed
	_ = outbounds
}

func (o *Observer) probe(outbound string) ProbeResult {
	errorCollectorForRequest := newErrorCollector()

	httpTransport := http.Transport{
		Proxy: func(*http.Request) (*url.URL, error) {
			return nil, nil
		},
		DialContext: func(ctx context.Context, network string, addr string) (net.Conn, error) {
			var connection net.Conn
			taskErr := task.Run(ctx, func() error {
				// MUST use Xray's built in context system
				dest, err := v2net.ParseDestination(network + ":" + addr)
				if err != nil {
					return errors.New("cannot understand address").Base(err)
				}
				trackedCtx := session.TrackedConnectionError(o.ctx, errorCollectorForRequest)
				conn, err := tagged.Dialer(trackedCtx, o.dispatcher, dest, outbound)
				if err != nil {
					return errors.New("cannot dial remote address ", dest).Base(err)
				}
				connection = conn
				return nil
			})
			if taskErr != nil {
				return nil, errors.New("cannot finish connection").Base(taskErr)
			}
			return connection, nil
		},
		TLSHandshakeTimeout: time.Second * 5,
	}
	httpClient := &http.Client{
		Transport: &httpTransport,
		CheckRedirect: func(req *http.Request, via []*http.Request) error {
			return http.ErrUseLastResponse
		},
		Jar:     nil,
		Timeout: time.Second * 5,
	}
	var GETTime time.Duration
	err := task.Run(o.ctx, func() error {
		startTime := time.Now()
		probeURL := "https://www.google.com/generate_204"
		if o.config.ProbeUrl != "" {
			probeURL = o.config.ProbeUrl
		}
		response, err := httpClient.Get(probeURL)
		if err != nil {
			return errors.New("outbound failed to relay connection").Base(err)
		}
		if response.Body != nil {
			response.Body.Close()
		}
		endTime := time.Now()
		GETTime = endTime.Sub(startTime)
		return nil
	})
	if err != nil {
		var errorMessage = "the outbound " + outbound + " is dead: GET request failed:" + err.Error() + "with outbound handler report underlying connection failed"
		errors.LogInfoInner(o.ctx, errorCollectorForRequest.UnderlyingError(), errorMessage)
		return ProbeResult{Alive: false, LastErrorReason: errorMessage}
	}
	errors.LogInfo(o.ctx, "the outbound ", outbound, " is alive:", GETTime.Seconds())
	return ProbeResult{Alive: true, Delay: GETTime.Milliseconds()}
}

func (o *Observer) updateStatusForResult(outbound string, result *ProbeResult) {
	o.statusLock.Lock()
	defer o.statusLock.Unlock()
	var status *OutboundStatus
	if location := o.findStatusLocationLockHolderOnly(outbound); location != -1 {
		status = o.status[location]
	} else {
		status = &OutboundStatus{}
		o.status = append(o.status, status)
	}

	status.LastTryTime = time.Now().Unix()
	status.OutboundTag = outbound
	status.Alive = result.Alive
	if result.Alive {
		status.Delay = result.Delay
		status.LastSeenTime = status.LastTryTime
		status.LastErrorReason = ""
	} else {
		status.LastErrorReason = result.LastErrorReason
		status.Delay = 99999999
	}
}

func (o *Observer) findStatusLocationLockHolderOnly(outbound string) int {
	for i, v := range o.status {
		if v.OutboundTag == outbound {
			return i
		}
	}
	return -1
}

func New(ctx context.Context, config *Config) (*Observer, error) {
	var outboundManager outbound.Manager
	var dispatcher routing.Dispatcher
	err := core.RequireFeatures(ctx, func(om outbound.Manager, rd routing.Dispatcher) {
		outboundManager = om
		dispatcher = rd
	})
	if err != nil {
		return nil, errors.New("Cannot get depended features").Base(err)
	}
	return &Observer{
		config: config,
		ctx:    ctx,
		ohm:    outboundManager,
		dispatcher: dispatcher,
	}, nil
}

func init() {
	common.Must(common.RegisterConfig((*Config)(nil), func(ctx context.Context, config interface{}) (interface{}, error) {
		return New(ctx, config.(*Config))
	}))
}<|MERGE_RESOLUTION|>--- conflicted
+++ resolved
@@ -9,7 +9,6 @@
 	"sync"
 	"time"
 
-<<<<<<< HEAD
 	"github.com/GFW-knocker/Xray-core/common"
 	"github.com/GFW-knocker/Xray-core/common/errors"
 	v2net "github.com/GFW-knocker/Xray-core/common/net"
@@ -19,20 +18,8 @@
 	"github.com/GFW-knocker/Xray-core/core"
 	"github.com/GFW-knocker/Xray-core/features/extension"
 	"github.com/GFW-knocker/Xray-core/features/outbound"
+	"github.com/GFW-knocker/Xray-core/features/routing"
 	"github.com/GFW-knocker/Xray-core/transport/internet/tagged"
-=======
-	"github.com/xtls/xray-core/common"
-	"github.com/xtls/xray-core/common/errors"
-	v2net "github.com/xtls/xray-core/common/net"
-	"github.com/xtls/xray-core/common/session"
-	"github.com/xtls/xray-core/common/signal/done"
-	"github.com/xtls/xray-core/common/task"
-	"github.com/xtls/xray-core/core"
-	"github.com/xtls/xray-core/features/extension"
-	"github.com/xtls/xray-core/features/outbound"
-	"github.com/xtls/xray-core/features/routing"
-	"github.com/xtls/xray-core/transport/internet/tagged"
->>>>>>> a7909f86
 	"google.golang.org/protobuf/proto"
 )
 
@@ -45,7 +32,7 @@
 
 	finished *done.Instance
 
-	ohm outbound.Manager
+	ohm        outbound.Manager
 	dispatcher routing.Dispatcher
 }
 
@@ -239,9 +226,9 @@
 		return nil, errors.New("Cannot get depended features").Base(err)
 	}
 	return &Observer{
-		config: config,
-		ctx:    ctx,
-		ohm:    outboundManager,
+		config:     config,
+		ctx:        ctx,
+		ohm:        outboundManager,
 		dispatcher: dispatcher,
 	}, nil
 }
