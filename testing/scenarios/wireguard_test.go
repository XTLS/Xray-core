package scenarios

import (
	"testing"
	//"time"

	"github.com/GFW-knocker/Xray-core/app/log"
	"github.com/GFW-knocker/Xray-core/app/proxyman"
	"github.com/GFW-knocker/Xray-core/common"
	clog "github.com/GFW-knocker/Xray-core/common/log"
	"github.com/GFW-knocker/Xray-core/common/net"
	"github.com/GFW-knocker/Xray-core/common/serial"
	core "github.com/GFW-knocker/Xray-core/core"
	"github.com/GFW-knocker/Xray-core/infra/conf"
	"github.com/GFW-knocker/Xray-core/proxy/dokodemo"
	"github.com/GFW-knocker/Xray-core/proxy/freedom"
	"github.com/GFW-knocker/Xray-core/proxy/wireguard"
	"github.com/GFW-knocker/Xray-core/testing/servers/tcp"
	"github.com/GFW-knocker/Xray-core/testing/servers/udp"
	//"golang.org/x/sync/errgroup"
)

func TestWireguard(t *testing.T) {
	tcpServer := tcp.Server{
		MsgProcessor: xor,
	}
	dest, err := tcpServer.Start()
	common.Must(err)
	defer tcpServer.Close()

	serverPrivate, _ := conf.ParseWireGuardKey("EGs4lTSJPmgELx6YiJAmPR2meWi6bY+e9rTdCipSj10=")
	serverPublic, _ := conf.ParseWireGuardKey("osAMIyil18HeZXGGBDC9KpZoM+L2iGyXWVSYivuM9B0=")
	clientPrivate, _ := conf.ParseWireGuardKey("CPQSpgxgdQRZa5SUbT3HLv+mmDVHLW5YR/rQlzum/2I=")
	clientPublic, _ := conf.ParseWireGuardKey("MmLJ5iHFVVBp7VsB0hxfpQ0wEzAbT2KQnpQpj0+RtBw=")

	serverPort := udp.PickPort()
	serverConfig := &core.Config{
		App: []*serial.TypedMessage{
			serial.ToTypedMessage(&log.Config{
				ErrorLogLevel: clog.Severity_Debug,
				ErrorLogType:  log.LogType_Console,
			}),
		},
		Inbound: []*core.InboundHandlerConfig{
			{
				ReceiverSettings: serial.ToTypedMessage(&proxyman.ReceiverConfig{
					PortList: &net.PortList{Range: []*net.PortRange{net.SinglePortRange(serverPort)}},
					Listen:   net.NewIPOrDomain(net.LocalHostIP),
				}),
				ProxySettings: serial.ToTypedMessage(&wireguard.DeviceConfig{
<<<<<<< HEAD
					IsClient:   false,
					KernelMode: false,
					Endpoint:   []string{"10.0.0.1"},
					Mtu:        1420,
					SecretKey:  serverPrivate,
=======
					IsClient:    false,
					NoKernelTun: false,
					Endpoint:    []string{"10.0.0.1"},
					Mtu:         1420,
					SecretKey:   serverPrivate,
>>>>>>> a7909f86
					Peers: []*wireguard.PeerConfig{{
						PublicKey:  serverPublic,
						AllowedIps: []string{"0.0.0.0/0", "::0/0"},
					}},
				}),
			},
		},
		Outbound: []*core.OutboundHandlerConfig{
			{
				ProxySettings: serial.ToTypedMessage(&freedom.Config{}),
			},
		},
	}

	clientPort := tcp.PickPort()
	clientConfig := &core.Config{
		App: []*serial.TypedMessage{
			serial.ToTypedMessage(&log.Config{
				ErrorLogLevel: clog.Severity_Debug,
				ErrorLogType:  log.LogType_Console,
			}),
		},
		Inbound: []*core.InboundHandlerConfig{
			{
				ReceiverSettings: serial.ToTypedMessage(&proxyman.ReceiverConfig{
					PortList: &net.PortList{Range: []*net.PortRange{net.SinglePortRange(clientPort)}},
					Listen:   net.NewIPOrDomain(net.LocalHostIP),
				}),
				ProxySettings: serial.ToTypedMessage(&dokodemo.Config{
					Address:  net.NewIPOrDomain(dest.Address),
					Port:     uint32(dest.Port),
					Networks: []net.Network{net.Network_TCP},
				}),
			},
		},
		Outbound: []*core.OutboundHandlerConfig{
			{
				ProxySettings: serial.ToTypedMessage(&wireguard.DeviceConfig{
<<<<<<< HEAD
					IsClient:   true,
					KernelMode: false,
					Endpoint:   []string{"10.0.0.2"},
					Mtu:        1420,
					SecretKey:  clientPrivate,
=======
					IsClient:    true,
					NoKernelTun: false,
					Endpoint:    []string{"10.0.0.2"},
					Mtu:         1420,
					SecretKey:   clientPrivate,
>>>>>>> a7909f86
					Peers: []*wireguard.PeerConfig{{
						Endpoint:   "127.0.0.1:" + serverPort.String(),
						PublicKey:  clientPublic,
						AllowedIps: []string{"0.0.0.0/0", "::0/0"},
					}},
				}),
			},
		},
	}

	servers, err := InitializeServerConfigs(serverConfig, clientConfig)
	common.Must(err)
	defer CloseAllServers(servers)

	// FIXME: for some reason wg server does not receive

	// var errg errgroup.Group
	// for i := 0; i < 1; i++ {
	// 	errg.Go(testTCPConn(clientPort, 1024, time.Second*2))
	// }
	// if err := errg.Wait(); err != nil {
	// 	t.Error(err)
	// }
}<|MERGE_RESOLUTION|>--- conflicted
+++ resolved
@@ -48,19 +48,11 @@
 					Listen:   net.NewIPOrDomain(net.LocalHostIP),
 				}),
 				ProxySettings: serial.ToTypedMessage(&wireguard.DeviceConfig{
-<<<<<<< HEAD
-					IsClient:   false,
-					KernelMode: false,
-					Endpoint:   []string{"10.0.0.1"},
-					Mtu:        1420,
-					SecretKey:  serverPrivate,
-=======
 					IsClient:    false,
 					NoKernelTun: false,
 					Endpoint:    []string{"10.0.0.1"},
 					Mtu:         1420,
 					SecretKey:   serverPrivate,
->>>>>>> a7909f86
 					Peers: []*wireguard.PeerConfig{{
 						PublicKey:  serverPublic,
 						AllowedIps: []string{"0.0.0.0/0", "::0/0"},
@@ -99,19 +91,11 @@
 		Outbound: []*core.OutboundHandlerConfig{
 			{
 				ProxySettings: serial.ToTypedMessage(&wireguard.DeviceConfig{
-<<<<<<< HEAD
-					IsClient:   true,
-					KernelMode: false,
-					Endpoint:   []string{"10.0.0.2"},
-					Mtu:        1420,
-					SecretKey:  clientPrivate,
-=======
 					IsClient:    true,
 					NoKernelTun: false,
 					Endpoint:    []string{"10.0.0.2"},
 					Mtu:         1420,
 					SecretKey:   clientPrivate,
->>>>>>> a7909f86
 					Peers: []*wireguard.PeerConfig{{
 						Endpoint:   "127.0.0.1:" + serverPort.String(),
 						PublicKey:  clientPublic,
