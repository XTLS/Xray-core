--- conflicted
+++ resolved
@@ -9,11 +9,6 @@
 // connections.
 package core
 
-<<<<<<< HEAD
-//go:generate go run github.com/GFW-knocker/Xray-core/common/errors/errorgen
-
-=======
->>>>>>> a7909f86
 import (
 	"fmt"
 	"runtime"
