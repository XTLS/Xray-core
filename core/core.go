--- conflicted
+++ resolved
@@ -21,11 +21,7 @@
 var (
 	Version_x byte = 1
 	Version_y byte = 8
-<<<<<<< HEAD
-	Version_z byte = 6
-=======
 	Version_z byte = 7
->>>>>>> 3a995203
 )
 
 var (
