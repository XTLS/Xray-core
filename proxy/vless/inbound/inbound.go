--- conflicted
+++ resolved
@@ -10,11 +10,7 @@
 	"reflect"
 	"strconv"
 	"strings"
-<<<<<<< HEAD
 	"sync"
-	"syscall"
-=======
->>>>>>> e244db76
 	"time"
 	"unsafe"
 
@@ -451,7 +447,6 @@
 		// Flow: requestAddons.Flow,
 	}
 
-<<<<<<< HEAD
 	if (request.User.IpLimit > 0) {
 		addr := connection.RemoteAddr().(*net.TCPAddr)
 
@@ -475,10 +470,29 @@
 		connIp.Time = time.Now().Unix()
 	}
 
-	var netConn net.Conn
-	var rawConn syscall.RawConn
-=======
->>>>>>> e244db76
+	if (request.User.IpLimit > 0) {
+		addr := connection.RemoteAddr().(*net.TCPAddr)
+
+		uniqueIps := make(map[string]bool)
+
+		h.Lock()
+		// Iterate through the connections and find unique used IP addresses withing last 30 seconds.
+		for _, conn := range *usrIpRstrct {
+			if conn.User == request.User.Email && !conn.IpAddress.Equal(addr.IP) && ((time.Now().Unix() - conn.Time) < 30) {
+				uniqueIps[conn.IpAddress.String()] = true
+			}
+		}
+		h.Unlock()
+
+		if (len(uniqueIps) >= int(request.User.IpLimit)) {
+			return newError("User ", request.User.Email, " has exceeded their allowed IPs.").AtWarning()
+		}
+
+		connIp.IpAddress = addr.IP
+		connIp.User = request.User.Email
+		connIp.Time = time.Now().Unix()
+	}
+
 	var input *bytes.Reader
 	var rawInput *bytes.Buffer
 	switch requestAddons.Flow {
