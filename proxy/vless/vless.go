--- conflicted
+++ resolved
@@ -5,11 +5,6 @@
 // clients with 'socks' for proxying.
 package vless
 
-<<<<<<< HEAD
-//go:generate go run github.com/GFW-knocker/Xray-core/common/errors/errorgen
-
-=======
->>>>>>> a7909f86
 const (
 	XRV = "xtls-rprx-vision"
 )