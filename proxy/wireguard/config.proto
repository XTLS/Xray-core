--- conflicted
+++ resolved
@@ -30,13 +30,9 @@
   bytes reserved = 6;
   DomainStrategy domain_strategy = 7;
   bool is_client = 8;
-<<<<<<< HEAD
-  bool kernel_mode = 9;
+  bool no_kernel_tun = 9;
   string wnoise = 10;
   string wnoisecount = 11;
   string wnoisedelay = 12;
   string wpayloadsize = 13;
-=======
-  bool no_kernel_tun = 9;
->>>>>>> a7909f86
 }