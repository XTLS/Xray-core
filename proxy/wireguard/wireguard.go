package wireguard

import (
	"context"
	"fmt"
	stdnet "net"
	"net/netip"
	"strings"
	"sync"

	"github.com/xtls/xray-core/common"
<<<<<<< HEAD
=======
	"github.com/xtls/xray-core/common/buf"
	"github.com/xtls/xray-core/common/dice"
>>>>>>> ac52a226
	"github.com/xtls/xray-core/common/log"
)

<<<<<<< HEAD
//go:generate go run github.com/xtls/xray-core/common/errors/errorgen

var wgLogger = &device.Logger{
	Verbosef: func(format string, args ...any) {
		log.Record(&log.GeneralMessage{
			Severity: log.Severity_Debug,
			Content:  fmt.Sprintf(format, args...),
		})
	},
	Errorf: func(format string, args ...any) {
		log.Record(&log.GeneralMessage{
			Severity: log.Severity_Error,
			Content:  fmt.Sprintf(format, args...),
		})
	},
}

func init() {
	common.Must(common.RegisterConfig((*DeviceConfig)(nil), func(ctx context.Context, config interface{}) (interface{}, error) {
		deviceConfig := config.(*DeviceConfig)
		if deviceConfig.IsClient {
			return New(ctx, deviceConfig)
		} else {
			return NewServer(ctx, deviceConfig)
=======
// Handler is an outbound connection that silently swallow the entire payload.
type Handler struct {
	conf          *DeviceConfig
	net           Tunnel
	bind          *netBindClient
	policyManager policy.Manager
	dns           dns.Client
	// cached configuration
	ipc              string
	endpoints        []netip.Addr
	hasIPv4, hasIPv6 bool
	wgLock           sync.Mutex
}

// New creates a new wireguard handler.
func New(ctx context.Context, conf *DeviceConfig) (*Handler, error) {
	v := core.MustFromContext(ctx)

	endpoints, err := parseEndpoints(conf)
	if err != nil {
		return nil, err
	}

	hasIPv4, hasIPv6 := false, false
	for _, e := range endpoints {
		if e.Is4() {
			hasIPv4 = true
		}
		if e.Is6() {
			hasIPv6 = true
		}
	}

	d := v.GetFeature(dns.ClientType()).(dns.Client)
	return &Handler{
		conf:          conf,
		policyManager: v.GetFeature(policy.ManagerType()).(policy.Manager),
		dns:           d,
		ipc:           createIPCRequest(conf, d, hasIPv6),
		endpoints:     endpoints,
		hasIPv4:       hasIPv4,
		hasIPv6:       hasIPv6,
	}, nil
}

func (h *Handler) processWireGuard(dialer internet.Dialer) (err error) {
	h.wgLock.Lock()
	defer h.wgLock.Unlock()

	if h.bind != nil && h.bind.dialer == dialer && h.net != nil {
		return nil
	}

	log.Record(&log.GeneralMessage{
		Severity: log.Severity_Info,
		Content:  "switching dialer",
	})

	if h.net != nil {
		_ = h.net.Close()
		h.net = nil
	}
	if h.bind != nil {
		_ = h.bind.Close()
		h.bind = nil
	}

	// bind := conn.NewStdNetBind() // TODO: conn.Bind wrapper for dialer
	bind := &netBindClient{
		dialer:   dialer,
		workers:  int(h.conf.NumWorkers),
		dns:      h.dns,
		reserved: h.conf.Reserved,
	}
	defer func() {
		if err != nil {
			_ = bind.Close()
		}
	}()

	h.net, err = h.makeVirtualTun(bind)
	if err != nil {
		return newError("failed to create virtual tun interface").Base(err)
	}
	h.bind = bind
	return nil
}

// Process implements OutboundHandler.Dispatch().
func (h *Handler) Process(ctx context.Context, link *transport.Link, dialer internet.Dialer) error {
	outbound := session.OutboundFromContext(ctx)
	if outbound == nil || !outbound.Target.IsValid() {
		return newError("target not specified")
	}
	outbound.Name = "wireguard"
	inbound := session.InboundFromContext(ctx)
	if inbound != nil {
		inbound.SetCanSpliceCopy(3)
	}

	if err := h.processWireGuard(dialer); err != nil {
		return err
	}

	// Destination of the inner request.
	destination := outbound.Target
	command := protocol.RequestCommandTCP
	if destination.Network == net.Network_UDP {
		command = protocol.RequestCommandUDP
	}

	// resolve dns
	addr := destination.Address
	if addr.Family().IsDomain() {
		ips, err := h.dns.LookupIP(addr.Domain(), dns.IPOption{
			IPv4Enable: h.hasIPv4 && h.conf.preferIP4(),
			IPv6Enable: h.hasIPv6 && h.conf.preferIP6(),
		})
		{ // Resolve fallback
			if (len(ips) == 0 || err != nil) && h.conf.hasFallback() {
				ips, err = h.dns.LookupIP(addr.Domain(), dns.IPOption{
					IPv4Enable: h.hasIPv4 && h.conf.fallbackIP4(),
					IPv6Enable: h.hasIPv6 && h.conf.fallbackIP6(),
				})
			}
		}
		if err != nil {
			return newError("failed to lookup DNS").Base(err)
		} else if len(ips) == 0 {
			return dns.ErrEmptyResponse
		}
		addr = net.IPAddress(ips[dice.Roll(len(ips))])
	}

	var newCtx context.Context
	var newCancel context.CancelFunc
	if session.TimeoutOnlyFromContext(ctx) {
		newCtx, newCancel = context.WithCancel(context.Background())
	}

	p := h.policyManager.ForLevel(0)

	ctx, cancel := context.WithCancel(ctx)
	timer := signal.CancelAfterInactivity(ctx, func() {
		cancel()
		if newCancel != nil {
			newCancel()
		}
	}, p.Timeouts.ConnectionIdle)
	addrPort := netip.AddrPortFrom(toNetIpAddr(addr), destination.Port.Value())

	var requestFunc func() error
	var responseFunc func() error

	if command == protocol.RequestCommandTCP {
		conn, err := h.net.DialContextTCPAddrPort(ctx, addrPort)
		if err != nil {
			return newError("failed to create TCP connection").Base(err)
		}
		defer conn.Close()

		requestFunc = func() error {
			defer timer.SetTimeout(p.Timeouts.DownlinkOnly)
			return buf.Copy(link.Reader, buf.NewWriter(conn), buf.UpdateActivity(timer))
		}
		responseFunc = func() error {
			defer timer.SetTimeout(p.Timeouts.UplinkOnly)
			return buf.Copy(buf.NewReader(conn), link.Writer, buf.UpdateActivity(timer))
		}
	} else if command == protocol.RequestCommandUDP {
		conn, err := h.net.DialUDPAddrPort(netip.AddrPort{}, addrPort)
		if err != nil {
			return newError("failed to create UDP connection").Base(err)
		}
		defer conn.Close()

		requestFunc = func() error {
			defer timer.SetTimeout(p.Timeouts.DownlinkOnly)
			return buf.Copy(link.Reader, buf.NewWriter(conn), buf.UpdateActivity(timer))
		}
		responseFunc = func() error {
			defer timer.SetTimeout(p.Timeouts.UplinkOnly)
			return buf.Copy(buf.NewReader(conn), link.Writer, buf.UpdateActivity(timer))
		}
	}

	if newCtx != nil {
		ctx = newCtx
	}

	responseDonePost := task.OnSuccess(responseFunc, task.Close(link.Writer))
	if err := task.Run(ctx, requestFunc, responseDonePost); err != nil {
		common.Interrupt(link.Reader)
		common.Interrupt(link.Writer)
		return newError("connection ends").Base(err)
	}

	return nil
}

// serialize the config into an IPC request
func createIPCRequest(conf *DeviceConfig, d dns.Client, resolveEndPointToV4 bool) string {
	var request bytes.Buffer

	request.WriteString(fmt.Sprintf("private_key=%s\n", conf.SecretKey))

	for _, peer := range conf.Peers {
		endpoint := peer.Endpoint
		host, port, err := net.SplitHostPort(endpoint)
		if resolveEndPointToV4 && err == nil {
			_, err = netip.ParseAddr(host)
			if err != nil {
				ipList, err := d.LookupIP(host, dns.IPOption{IPv4Enable: true, IPv6Enable: false})
				if err == nil && len(ipList) > 0 {
					endpoint = stdnet.JoinHostPort(ipList[0].String(), port)
				}
			}
		}

		request.WriteString(fmt.Sprintf("public_key=%s\nendpoint=%s\npersistent_keepalive_interval=%d\npreshared_key=%s\n",
			peer.PublicKey, endpoint, peer.KeepAlive, peer.PreSharedKey))

		for _, ip := range peer.AllowedIps {
			request.WriteString(fmt.Sprintf("allowed_ip=%s\n", ip))
>>>>>>> ac52a226
		}
	}))
}

// convert endpoint string to netip.Addr
func parseEndpoints(conf *DeviceConfig) ([]netip.Addr, error) {
	endpoints := make([]netip.Addr, len(conf.Endpoint))
	for i, str := range conf.Endpoint {
		var addr netip.Addr
		if strings.Contains(str, "/") {
			prefix, err := netip.ParsePrefix(str)
			if err != nil {
				return nil, err
			}
			addr = prefix.Addr()
			if prefix.Bits() != addr.BitLen() {
				return nil, newError("interface address subnet should be /32 for IPv4 and /128 for IPv6")
			}
		} else {
			var err error
			addr, err = netip.ParseAddr(str)
			if err != nil {
				return nil, err
			}
		}
		endpoints[i] = addr
	}

	return endpoints, nil
}

<<<<<<< HEAD
// serialize the config into an IPC request
func createIPCRequest(conf *DeviceConfig) string {
	var request strings.Builder

	request.WriteString(fmt.Sprintf("private_key=%s\n", conf.SecretKey))

	if !conf.IsClient {
		// placeholder, we'll handle actual port listening on Xray
		request.WriteString("listen_port=1337\n")
	}

	for _, peer := range conf.Peers {
		if peer.PublicKey != "" {
			request.WriteString(fmt.Sprintf("public_key=%s\n", peer.PublicKey))
		}

		if peer.PreSharedKey != "" {
			request.WriteString(fmt.Sprintf("preshared_key=%s\n", peer.PreSharedKey))
		}
=======
// creates a tun interface on netstack given a configuration
func (h *Handler) makeVirtualTun(bind *netBindClient) (Tunnel, error) {
	t, err := CreateTun(h.endpoints, int(h.conf.Mtu))
	if err != nil {
		return nil, err
	}

	bind.dnsOption.IPv4Enable = h.hasIPv4
	bind.dnsOption.IPv6Enable = h.hasIPv6

	if err = t.BuildDevice(h.ipc, bind); err != nil {
		_ = t.Close()
		return nil, err
	}
	return t, nil
}
>>>>>>> ac52a226

		if peer.Endpoint != "" {
			request.WriteString(fmt.Sprintf("endpoint=%s\n", peer.Endpoint))
		}

		for _, ip := range peer.AllowedIps {
			request.WriteString(fmt.Sprintf("allowed_ip=%s\n", ip))
		}

		if peer.KeepAlive != 0 {
			request.WriteString(fmt.Sprintf("persistent_keepalive_interval=%d\n", peer.KeepAlive))
		}
	}

	return request.String()[:request.Len()]
}<|MERGE_RESOLUTION|>--- conflicted
+++ resolved
@@ -3,21 +3,14 @@
 import (
 	"context"
 	"fmt"
-	stdnet "net"
 	"net/netip"
 	"strings"
-	"sync"
 
 	"github.com/xtls/xray-core/common"
-<<<<<<< HEAD
-=======
-	"github.com/xtls/xray-core/common/buf"
-	"github.com/xtls/xray-core/common/dice"
->>>>>>> ac52a226
 	"github.com/xtls/xray-core/common/log"
+	"golang.zx2c4.com/wireguard/device"
 )
 
-<<<<<<< HEAD
 //go:generate go run github.com/xtls/xray-core/common/errors/errorgen
 
 var wgLogger = &device.Logger{
@@ -41,233 +34,8 @@
 		if deviceConfig.IsClient {
 			return New(ctx, deviceConfig)
 		} else {
-			return NewServer(ctx, deviceConfig)
-=======
-// Handler is an outbound connection that silently swallow the entire payload.
-type Handler struct {
-	conf          *DeviceConfig
-	net           Tunnel
-	bind          *netBindClient
-	policyManager policy.Manager
-	dns           dns.Client
-	// cached configuration
-	ipc              string
-	endpoints        []netip.Addr
-	hasIPv4, hasIPv6 bool
-	wgLock           sync.Mutex
-}
-
-// New creates a new wireguard handler.
-func New(ctx context.Context, conf *DeviceConfig) (*Handler, error) {
-	v := core.MustFromContext(ctx)
-
-	endpoints, err := parseEndpoints(conf)
-	if err != nil {
-		return nil, err
-	}
-
-	hasIPv4, hasIPv6 := false, false
-	for _, e := range endpoints {
-		if e.Is4() {
-			hasIPv4 = true
-		}
-		if e.Is6() {
-			hasIPv6 = true
-		}
-	}
-
-	d := v.GetFeature(dns.ClientType()).(dns.Client)
-	return &Handler{
-		conf:          conf,
-		policyManager: v.GetFeature(policy.ManagerType()).(policy.Manager),
-		dns:           d,
-		ipc:           createIPCRequest(conf, d, hasIPv6),
-		endpoints:     endpoints,
-		hasIPv4:       hasIPv4,
-		hasIPv6:       hasIPv6,
-	}, nil
-}
-
-func (h *Handler) processWireGuard(dialer internet.Dialer) (err error) {
-	h.wgLock.Lock()
-	defer h.wgLock.Unlock()
-
-	if h.bind != nil && h.bind.dialer == dialer && h.net != nil {
-		return nil
-	}
-
-	log.Record(&log.GeneralMessage{
-		Severity: log.Severity_Info,
-		Content:  "switching dialer",
-	})
-
-	if h.net != nil {
-		_ = h.net.Close()
-		h.net = nil
-	}
-	if h.bind != nil {
-		_ = h.bind.Close()
-		h.bind = nil
-	}
-
-	// bind := conn.NewStdNetBind() // TODO: conn.Bind wrapper for dialer
-	bind := &netBindClient{
-		dialer:   dialer,
-		workers:  int(h.conf.NumWorkers),
-		dns:      h.dns,
-		reserved: h.conf.Reserved,
-	}
-	defer func() {
-		if err != nil {
-			_ = bind.Close()
-		}
-	}()
-
-	h.net, err = h.makeVirtualTun(bind)
-	if err != nil {
-		return newError("failed to create virtual tun interface").Base(err)
-	}
-	h.bind = bind
-	return nil
-}
-
-// Process implements OutboundHandler.Dispatch().
-func (h *Handler) Process(ctx context.Context, link *transport.Link, dialer internet.Dialer) error {
-	outbound := session.OutboundFromContext(ctx)
-	if outbound == nil || !outbound.Target.IsValid() {
-		return newError("target not specified")
-	}
-	outbound.Name = "wireguard"
-	inbound := session.InboundFromContext(ctx)
-	if inbound != nil {
-		inbound.SetCanSpliceCopy(3)
-	}
-
-	if err := h.processWireGuard(dialer); err != nil {
-		return err
-	}
-
-	// Destination of the inner request.
-	destination := outbound.Target
-	command := protocol.RequestCommandTCP
-	if destination.Network == net.Network_UDP {
-		command = protocol.RequestCommandUDP
-	}
-
-	// resolve dns
-	addr := destination.Address
-	if addr.Family().IsDomain() {
-		ips, err := h.dns.LookupIP(addr.Domain(), dns.IPOption{
-			IPv4Enable: h.hasIPv4 && h.conf.preferIP4(),
-			IPv6Enable: h.hasIPv6 && h.conf.preferIP6(),
-		})
-		{ // Resolve fallback
-			if (len(ips) == 0 || err != nil) && h.conf.hasFallback() {
-				ips, err = h.dns.LookupIP(addr.Domain(), dns.IPOption{
-					IPv4Enable: h.hasIPv4 && h.conf.fallbackIP4(),
-					IPv6Enable: h.hasIPv6 && h.conf.fallbackIP6(),
-				})
-			}
-		}
-		if err != nil {
-			return newError("failed to lookup DNS").Base(err)
-		} else if len(ips) == 0 {
-			return dns.ErrEmptyResponse
-		}
-		addr = net.IPAddress(ips[dice.Roll(len(ips))])
-	}
-
-	var newCtx context.Context
-	var newCancel context.CancelFunc
-	if session.TimeoutOnlyFromContext(ctx) {
-		newCtx, newCancel = context.WithCancel(context.Background())
-	}
-
-	p := h.policyManager.ForLevel(0)
-
-	ctx, cancel := context.WithCancel(ctx)
-	timer := signal.CancelAfterInactivity(ctx, func() {
-		cancel()
-		if newCancel != nil {
-			newCancel()
-		}
-	}, p.Timeouts.ConnectionIdle)
-	addrPort := netip.AddrPortFrom(toNetIpAddr(addr), destination.Port.Value())
-
-	var requestFunc func() error
-	var responseFunc func() error
-
-	if command == protocol.RequestCommandTCP {
-		conn, err := h.net.DialContextTCPAddrPort(ctx, addrPort)
-		if err != nil {
-			return newError("failed to create TCP connection").Base(err)
-		}
-		defer conn.Close()
-
-		requestFunc = func() error {
-			defer timer.SetTimeout(p.Timeouts.DownlinkOnly)
-			return buf.Copy(link.Reader, buf.NewWriter(conn), buf.UpdateActivity(timer))
-		}
-		responseFunc = func() error {
-			defer timer.SetTimeout(p.Timeouts.UplinkOnly)
-			return buf.Copy(buf.NewReader(conn), link.Writer, buf.UpdateActivity(timer))
-		}
-	} else if command == protocol.RequestCommandUDP {
-		conn, err := h.net.DialUDPAddrPort(netip.AddrPort{}, addrPort)
-		if err != nil {
-			return newError("failed to create UDP connection").Base(err)
-		}
-		defer conn.Close()
-
-		requestFunc = func() error {
-			defer timer.SetTimeout(p.Timeouts.DownlinkOnly)
-			return buf.Copy(link.Reader, buf.NewWriter(conn), buf.UpdateActivity(timer))
-		}
-		responseFunc = func() error {
-			defer timer.SetTimeout(p.Timeouts.UplinkOnly)
-			return buf.Copy(buf.NewReader(conn), link.Writer, buf.UpdateActivity(timer))
-		}
-	}
-
-	if newCtx != nil {
-		ctx = newCtx
-	}
-
-	responseDonePost := task.OnSuccess(responseFunc, task.Close(link.Writer))
-	if err := task.Run(ctx, requestFunc, responseDonePost); err != nil {
-		common.Interrupt(link.Reader)
-		common.Interrupt(link.Writer)
-		return newError("connection ends").Base(err)
-	}
-
-	return nil
-}
-
-// serialize the config into an IPC request
-func createIPCRequest(conf *DeviceConfig, d dns.Client, resolveEndPointToV4 bool) string {
-	var request bytes.Buffer
-
-	request.WriteString(fmt.Sprintf("private_key=%s\n", conf.SecretKey))
-
-	for _, peer := range conf.Peers {
-		endpoint := peer.Endpoint
-		host, port, err := net.SplitHostPort(endpoint)
-		if resolveEndPointToV4 && err == nil {
-			_, err = netip.ParseAddr(host)
-			if err != nil {
-				ipList, err := d.LookupIP(host, dns.IPOption{IPv4Enable: true, IPv6Enable: false})
-				if err == nil && len(ipList) > 0 {
-					endpoint = stdnet.JoinHostPort(ipList[0].String(), port)
-				}
-			}
-		}
-
-		request.WriteString(fmt.Sprintf("public_key=%s\nendpoint=%s\npersistent_keepalive_interval=%d\npreshared_key=%s\n",
-			peer.PublicKey, endpoint, peer.KeepAlive, peer.PreSharedKey))
-
-		for _, ip := range peer.AllowedIps {
-			request.WriteString(fmt.Sprintf("allowed_ip=%s\n", ip))
->>>>>>> ac52a226
+			// return NewServer(ctx, deviceConfig)
+			panic("todo")
 		}
 	}))
 }
@@ -299,7 +67,6 @@
 	return endpoints, nil
 }
 
-<<<<<<< HEAD
 // serialize the config into an IPC request
 func createIPCRequest(conf *DeviceConfig) string {
 	var request strings.Builder
@@ -319,24 +86,6 @@
 		if peer.PreSharedKey != "" {
 			request.WriteString(fmt.Sprintf("preshared_key=%s\n", peer.PreSharedKey))
 		}
-=======
-// creates a tun interface on netstack given a configuration
-func (h *Handler) makeVirtualTun(bind *netBindClient) (Tunnel, error) {
-	t, err := CreateTun(h.endpoints, int(h.conf.Mtu))
-	if err != nil {
-		return nil, err
-	}
-
-	bind.dnsOption.IPv4Enable = h.hasIPv4
-	bind.dnsOption.IPv6Enable = h.hasIPv6
-
-	if err = t.BuildDevice(h.ipc, bind); err != nil {
-		_ = t.Close()
-		return nil, err
-	}
-	return t, nil
-}
->>>>>>> ac52a226
 
 		if peer.Endpoint != "" {
 			request.WriteString(fmt.Sprintf("endpoint=%s\n", peer.Endpoint))
