/*

Some of codes are copied from https://github.com/octeep/wireproxy, license below.

Copyright (c) 2022 Wind T.F. Wong <octeep@pm.me>

Permission to use, copy, modify, and distribute this software for any
purpose with or without fee is hereby granted, provided that the above
copyright notice and this permission notice appear in all copies.

THE SOFTWARE IS PROVIDED "AS IS" AND THE AUTHOR DISCLAIMS ALL WARRANTIES
WITH REGARD TO THIS SOFTWARE INCLUDING ALL IMPLIED WARRANTIES OF
MERCHANTABILITY AND FITNESS. IN NO EVENT SHALL THE AUTHOR BE LIABLE FOR
ANY SPECIAL, DIRECT, INDIRECT, OR CONSEQUENTIAL DAMAGES OR ANY DAMAGES
WHATSOEVER RESULTING FROM LOSS OF USE, DATA OR PROFITS, WHETHER IN AN
ACTION OF CONTRACT, NEGLIGENCE OR OTHER TORTIOUS ACTION, ARISING OUT OF
OR IN CONNECTION WITH THE USE OR PERFORMANCE OF THIS SOFTWARE.

*/

package wireguard

import (
	"bytes"
	"context"
	"fmt"
	stdnet "net"
	"net/netip"
	"strings"
	"sync"

	"github.com/xtls/xray-core/common"
	"github.com/xtls/xray-core/common/buf"
	"github.com/xtls/xray-core/common/log"
	"github.com/xtls/xray-core/common/net"
	"github.com/xtls/xray-core/common/protocol"
	"github.com/xtls/xray-core/common/session"
	"github.com/xtls/xray-core/common/signal"
	"github.com/xtls/xray-core/common/task"
	"github.com/xtls/xray-core/core"
	"github.com/xtls/xray-core/features/dns"
	"github.com/xtls/xray-core/features/policy"
	"github.com/xtls/xray-core/transport"
	"github.com/xtls/xray-core/transport/internet"
)

// Handler is an outbound connection that silently swallow the entire payload.
type Handler struct {
	conf          *DeviceConfig
	net           Tunnel
	bind          *netBindClient
	policyManager policy.Manager
	dns           dns.Client
	// cached configuration
	ipc              string
	endpoints        []netip.Addr
	hasIPv4, hasIPv6 bool
	wgLock           sync.Mutex
}

// New creates a new wireguard handler.
func New(ctx context.Context, conf *DeviceConfig) (*Handler, error) {
	v := core.MustFromContext(ctx)

	endpoints, err := parseEndpoints(conf)
	if err != nil {
		return nil, err
	}

	hasIPv4, hasIPv6 := false, false
	for _, e := range endpoints {
		if e.Is4() {
			hasIPv4 = true
		}
		if e.Is6() {
			hasIPv6 = true
		}
	}

	d := v.GetFeature(dns.ClientType()).(dns.Client)
	return &Handler{
		conf:          conf,
		policyManager: v.GetFeature(policy.ManagerType()).(policy.Manager),
		dns:           d,
		ipc:           createIPCRequest(conf, d, hasIPv6),
		endpoints:     endpoints,
		hasIPv4:       hasIPv4,
		hasIPv6:       hasIPv6,
	}, nil
}

<<<<<<< HEAD
func (h *Handler) processWireGuard(dialer internet.Dialer) (err error) {
	h.wgLock.Lock()
	defer h.wgLock.Unlock()
=======
// Process implements OutboundHandler.Dispatch().
func (h *Handler) Process(ctx context.Context, link *transport.Link, dialer internet.Dialer) error {
	outbound := session.OutboundFromContext(ctx)
	if outbound == nil || !outbound.Target.IsValid() {
		return newError("target not specified")
	}
	outbound.Name = "wireguard"
	inbound := session.InboundFromContext(ctx)
	if inbound != nil {
		inbound.SetCanSpliceCopy(3)
	}

	if h.bind == nil || h.bind.dialer != dialer || h.net == nil {
		log.Record(&log.GeneralMessage{
			Severity: log.Severity_Info,
			Content:  "switching dialer",
		})
		// bind := conn.NewStdNetBind() // TODO: conn.Bind wrapper for dialer
		bind := &netBindClient{
			dialer:   dialer,
			workers:  int(h.conf.NumWorkers),
			dns:      h.dns,
			reserved: h.conf.Reserved,
		}
>>>>>>> ea67c98e

	if h.bind != nil && h.bind.dialer == dialer && h.net != nil {
		return nil
	}

	log.Record(&log.GeneralMessage{
		Severity: log.Severity_Info,
		Content:  "switching dialer",
	})

	if h.net != nil {
		_ = h.net.Close()
		h.net = nil
	}
	if h.bind != nil {
		_ = h.bind.Close()
		h.bind = nil
	}

	// bind := conn.NewStdNetBind() // TODO: conn.Bind wrapper for dialer
	bind := &netBindClient{
		dialer:   dialer,
		workers:  int(h.conf.NumWorkers),
		dns:      h.dns,
		reserved: h.conf.Reserved,
	}
	defer func() {
		if err != nil {
			_ = bind.Close()
		}
	}()

	h.net, err = h.makeVirtualTun(bind)
	if err != nil {
		return newError("failed to create virtual tun interface").Base(err)
	}
	h.bind = bind
	return nil
}

// Process implements OutboundHandler.Dispatch().
func (h *Handler) Process(ctx context.Context, link *transport.Link, dialer internet.Dialer) error {
	if err := h.processWireGuard(dialer); err != nil {
		return err
	}

	// Destination of the inner request.
	destination := outbound.Target
	command := protocol.RequestCommandTCP
	if destination.Network == net.Network_UDP {
		command = protocol.RequestCommandUDP
	}

	// resolve dns
	addr := destination.Address
	if addr.Family().IsDomain() {
		ips, err := h.dns.LookupIP(addr.Domain(), dns.IPOption{
			IPv4Enable: h.hasIPv4,
			IPv6Enable: h.hasIPv6,
		})
		if err != nil {
			return newError("failed to lookup DNS").Base(err)
		} else if len(ips) == 0 {
			return dns.ErrEmptyResponse
		}
		addr = net.IPAddress(ips[0])
	}

	var newCtx context.Context
	var newCancel context.CancelFunc
	if session.TimeoutOnlyFromContext(ctx) {
		newCtx, newCancel = context.WithCancel(context.Background())
	}

	p := h.policyManager.ForLevel(0)

	ctx, cancel := context.WithCancel(ctx)
	timer := signal.CancelAfterInactivity(ctx, func() {
		cancel()
		if newCancel != nil {
			newCancel()
		}
	}, p.Timeouts.ConnectionIdle)
	addrPort := netip.AddrPortFrom(toNetIpAddr(addr), destination.Port.Value())

	var requestFunc func() error
	var responseFunc func() error

	if command == protocol.RequestCommandTCP {
		conn, err := h.net.DialContextTCPAddrPort(ctx, addrPort)
		if err != nil {
			return newError("failed to create TCP connection").Base(err)
		}
		defer conn.Close()

		requestFunc = func() error {
			defer timer.SetTimeout(p.Timeouts.DownlinkOnly)
			return buf.Copy(link.Reader, buf.NewWriter(conn), buf.UpdateActivity(timer))
		}
		responseFunc = func() error {
			defer timer.SetTimeout(p.Timeouts.UplinkOnly)
			return buf.Copy(buf.NewReader(conn), link.Writer, buf.UpdateActivity(timer))
		}
	} else if command == protocol.RequestCommandUDP {
		conn, err := h.net.DialUDPAddrPort(netip.AddrPort{}, addrPort)
		if err != nil {
			return newError("failed to create UDP connection").Base(err)
		}
		defer conn.Close()

		requestFunc = func() error {
			defer timer.SetTimeout(p.Timeouts.DownlinkOnly)
			return buf.Copy(link.Reader, buf.NewWriter(conn), buf.UpdateActivity(timer))
		}
		responseFunc = func() error {
			defer timer.SetTimeout(p.Timeouts.UplinkOnly)
			return buf.Copy(buf.NewReader(conn), link.Writer, buf.UpdateActivity(timer))
		}
	}

	if newCtx != nil {
		ctx = newCtx
	}

	responseDonePost := task.OnSuccess(responseFunc, task.Close(link.Writer))
	if err := task.Run(ctx, requestFunc, responseDonePost); err != nil {
		common.Interrupt(link.Reader)
		common.Interrupt(link.Writer)
		return newError("connection ends").Base(err)
	}

	return nil
}

// serialize the config into an IPC request
func createIPCRequest(conf *DeviceConfig, d dns.Client, resolveEndPointToV4 bool) string {
	var request bytes.Buffer

	request.WriteString(fmt.Sprintf("private_key=%s\n", conf.SecretKey))

	for _, peer := range conf.Peers {
		endpoint := peer.Endpoint
		host, port, err := net.SplitHostPort(endpoint)
		if resolveEndPointToV4 && err == nil {
			_, err = netip.ParseAddr(host)
			if err != nil {
				ipList, err := d.LookupIP(host, dns.IPOption{IPv4Enable: true, IPv6Enable: false})
				if err == nil && len(ipList) > 0 {
					endpoint = stdnet.JoinHostPort(ipList[0].String(), port)
				}
			}
		}

		request.WriteString(fmt.Sprintf("public_key=%s\nendpoint=%s\npersistent_keepalive_interval=%d\npreshared_key=%s\n",
			peer.PublicKey, endpoint, peer.KeepAlive, peer.PreSharedKey))

		for _, ip := range peer.AllowedIps {
			request.WriteString(fmt.Sprintf("allowed_ip=%s\n", ip))
		}
	}

	return request.String()[:request.Len()]
}

// convert endpoint string to netip.Addr
func parseEndpoints(conf *DeviceConfig) ([]netip.Addr, error) {
	endpoints := make([]netip.Addr, len(conf.Endpoint))
	for i, str := range conf.Endpoint {
		var addr netip.Addr
		if strings.Contains(str, "/") {
			prefix, err := netip.ParsePrefix(str)
			if err != nil {
				return nil, err
			}
			addr = prefix.Addr()
			if prefix.Bits() != addr.BitLen() {
				return nil, newError("interface address subnet should be /32 for IPv4 and /128 for IPv6")
			}
		} else {
			var err error
			addr, err = netip.ParseAddr(str)
			if err != nil {
				return nil, err
			}
		}
		endpoints[i] = addr
	}

	return endpoints, nil
}

// creates a tun interface on netstack given a configuration
func (h *Handler) makeVirtualTun(bind *netBindClient) (Tunnel, error) {
	t, err := CreateTun(h.endpoints, int(h.conf.Mtu))
	if err != nil {
		return nil, err
	}

	bind.dnsOption.IPv4Enable = h.hasIPv4
	bind.dnsOption.IPv6Enable = h.hasIPv6

	if err = t.BuildDevice(h.ipc, bind); err != nil {
		_ = t.Close()
		return nil, err
	}
	return t, nil
}

func init() {
	common.Must(common.RegisterConfig((*DeviceConfig)(nil), func(ctx context.Context, config interface{}) (interface{}, error) {
		return New(ctx, config.(*DeviceConfig))
	}))
}<|MERGE_RESOLUTION|>--- conflicted
+++ resolved
@@ -89,36 +89,9 @@
 	}, nil
 }
 
-<<<<<<< HEAD
 func (h *Handler) processWireGuard(dialer internet.Dialer) (err error) {
 	h.wgLock.Lock()
 	defer h.wgLock.Unlock()
-=======
-// Process implements OutboundHandler.Dispatch().
-func (h *Handler) Process(ctx context.Context, link *transport.Link, dialer internet.Dialer) error {
-	outbound := session.OutboundFromContext(ctx)
-	if outbound == nil || !outbound.Target.IsValid() {
-		return newError("target not specified")
-	}
-	outbound.Name = "wireguard"
-	inbound := session.InboundFromContext(ctx)
-	if inbound != nil {
-		inbound.SetCanSpliceCopy(3)
-	}
-
-	if h.bind == nil || h.bind.dialer != dialer || h.net == nil {
-		log.Record(&log.GeneralMessage{
-			Severity: log.Severity_Info,
-			Content:  "switching dialer",
-		})
-		// bind := conn.NewStdNetBind() // TODO: conn.Bind wrapper for dialer
-		bind := &netBindClient{
-			dialer:   dialer,
-			workers:  int(h.conf.NumWorkers),
-			dns:      h.dns,
-			reserved: h.conf.Reserved,
-		}
->>>>>>> ea67c98e
 
 	if h.bind != nil && h.bind.dialer == dialer && h.net != nil {
 		return nil
@@ -161,6 +134,16 @@
 
 // Process implements OutboundHandler.Dispatch().
 func (h *Handler) Process(ctx context.Context, link *transport.Link, dialer internet.Dialer) error {
+	outbound := session.OutboundFromContext(ctx)
+	if outbound == nil || !outbound.Target.IsValid() {
+		return newError("target not specified")
+	}
+	outbound.Name = "wireguard"
+	inbound := session.InboundFromContext(ctx)
+	if inbound != nil {
+		inbound.SetCanSpliceCopy(3)
+	}
+
 	if err := h.processWireGuard(dialer); err != nil {
 		return err
 	}
