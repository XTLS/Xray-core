--- conflicted
+++ resolved
@@ -82,11 +82,7 @@
 	}
 }
 
-<<<<<<< HEAD
-func (s *Server) handlerUDPPayload(ctx context.Context, conn stat.Connection, dispatcher routing.Dispatcher) error {
-=======
-func (s *Server) handleUDPPayload(ctx context.Context, conn internet.Connection, dispatcher routing.Dispatcher) error {
->>>>>>> 8b9c0ae5
+func (s *Server) handleUDPPayload(ctx context.Context, conn stat.Connection, dispatcher routing.Dispatcher) error {
 	udpServer := udp.NewDispatcher(dispatcher, func(ctx context.Context, packet *udp_proto.Packet) {
 		request := protocol.RequestHeaderFromContext(ctx)
 		if request == nil {
