package shadowsocks

import (
	"crypto/rand"
	"io"

	"github.com/xtls/xray-core/common"
	"github.com/xtls/xray-core/common/buf"
	"github.com/xtls/xray-core/common/crypto"
	"github.com/xtls/xray-core/common/dice"
	"github.com/xtls/xray-core/common/net"
	"github.com/xtls/xray-core/common/protocol"
)

const (
	Version = 1
)

var addrParser = protocol.NewAddressParser(
	protocol.AddressFamilyByte(0x01, net.AddressFamilyIPv4),
	protocol.AddressFamilyByte(0x04, net.AddressFamilyIPv6),
	protocol.AddressFamilyByte(0x03, net.AddressFamilyDomain),
	protocol.WithAddressTypeParser(func(b byte) byte {
		return b & 0x0F
	}),
)

type FullReader struct {
	reader io.Reader
	buffer []byte
}

func (r *FullReader) Read(p []byte) (n int, err error) {
	if r.buffer != nil {
		n := copy(p, r.buffer)
		if n == len(r.buffer) {
			r.buffer = nil
		} else {
			r.buffer = r.buffer[n:]
		}
		if n == len(p) {
			return n, nil
		} else {
			m, err := r.reader.Read(p[n:])
			return n + m, err
		}
	}
	return r.reader.Read(p)
}

// ReadTCPSession reads a Shadowsocks TCP session from the given reader, returns its header and remaining parts.
func ReadTCPSession(validator *Validator, reader io.Reader) (*protocol.RequestHeader, buf.Reader, error) {
<<<<<<< HEAD
	behaviorSeed := validator.GetBehaviorSeed()
=======
	hashkdf := hmac.New(sha256.New, []byte("SSBSKDF"))

	behaviorSeed := crc32.ChecksumIEEE(hashkdf.Sum(nil))

>>>>>>> dd676995
	behaviorRand := dice.NewDeterministicDice(int64(behaviorSeed))
	BaseDrainSize := behaviorRand.Roll(3266)
	RandDrainMax := behaviorRand.Roll(64) + 1
	RandDrainRolled := dice.Roll(RandDrainMax)
	DrainSize := BaseDrainSize + 16 + 38 + RandDrainRolled
	readSizeRemain := DrainSize

	var r buf.Reader
	buffer := buf.New()
	defer buffer.Release()

<<<<<<< HEAD
	if _, err := buffer.ReadFullFrom(reader, 50); err != nil {
=======
	var user *protocol.MemoryUser
	var ivLen int32
	var iv []byte
	var err error

	count := validator.Count()
	if count == 0 {
>>>>>>> dd676995
		readSizeRemain -= int(buffer.Len())
		DrainConnN(reader, readSizeRemain)
		return nil, nil, newError("failed to read 50 bytes").Base(err)
	}

	bs := buffer.Bytes()
	user, aead, _, ivLen, err := validator.Get(bs, protocol.RequestCommandTCP)

	if user != nil {
		reader = &FullReader{reader, bs[ivLen:]}
		readSizeRemain -= int(ivLen)

<<<<<<< HEAD
		if aead != nil {
=======
		if user != nil {
			if ivLen > 0 {
				iv = append([]byte(nil), bs[:ivLen]...)
			}
			reader = &FullReader{reader, bs[ivLen:]}
>>>>>>> dd676995
			auth := &crypto.AEADAuthenticator{
				AEAD:           aead,
				NonceGenerator: crypto.GenerateInitialAEADNonce(),
			}
			r = crypto.NewAuthenticationReader(auth, &crypto.AEADChunkSizeParser{
				Auth: auth,
			}, reader, protocol.TransferTypeStream, nil)
		} else {
<<<<<<< HEAD
			account := user.Account.(*MemoryAccount)
			iv := append([]byte(nil), buffer.BytesTo(ivLen)...)
			r, err = account.Cipher.NewDecryptionReader(account.Key, iv, reader)
			if err != nil {
=======
			readSizeRemain -= int(buffer.Len())
			DrainConnN(reader, readSizeRemain)
			return nil, nil, newError("failed to match an user").Base(err)
		}
	} else {
		user, ivLen = validator.GetOnlyUser()
		account := user.Account.(*MemoryAccount)
		hashkdf.Write(account.Key)
		if ivLen > 0 {
			if _, err := buffer.ReadFullFrom(reader, ivLen); err != nil {
				readSizeRemain -= int(buffer.Len())
>>>>>>> dd676995
				DrainConnN(reader, readSizeRemain)
				return nil, nil, newError("failed to initialize decoding stream").Base(err).AtError()
			}
		}
	} else {
		readSizeRemain -= int(buffer.Len())
		DrainConnN(reader, readSizeRemain)
		return nil, nil, newError("failed to match an user").Base(err)
	}

	br := &buf.BufferedReader{Reader: r}

	request := &protocol.RequestHeader{
		Version: Version,
		User:    user,
		Command: protocol.RequestCommandTCP,
	}

	buffer.Clear()

	addr, port, err := addrParser.ReadAddressPort(buffer, br)
	if err != nil {
		readSizeRemain -= int(buffer.Len())
		DrainConnN(reader, readSizeRemain)
		return nil, nil, newError("failed to read address").Base(err)
	}

	request.Address = addr
	request.Port = port

	if request.Address == nil {
		readSizeRemain -= int(buffer.Len())
		DrainConnN(reader, readSizeRemain)
		return nil, nil, newError("invalid remote address.")
	}

	account := user.Account.(*MemoryAccount)
	if ivError := account.CheckIV(iv); ivError != nil {
		readSizeRemain -= int(buffer.Len())
		DrainConnN(reader, readSizeRemain)
		return nil, nil, newError("failed iv check").Base(ivError)
	}

	return request, br, nil
}

func DrainConnN(reader io.Reader, n int) error {
	_, err := io.CopyN(io.Discard, reader, int64(n))
	return err
}

// WriteTCPRequest writes Shadowsocks request into the given writer, and returns a writer for body.
func WriteTCPRequest(request *protocol.RequestHeader, writer io.Writer) (buf.Writer, error) {
	user := request.User
	account := user.Account.(*MemoryAccount)

	var iv []byte
	if account.Cipher.IVSize() > 0 {
		iv = make([]byte, account.Cipher.IVSize())
		common.Must2(rand.Read(iv))
		if ivError := account.CheckIV(iv); ivError != nil {
			return nil, newError("failed to mark outgoing iv").Base(ivError)
		}
		if err := buf.WriteAllBytes(writer, iv, nil); err != nil {
			return nil, newError("failed to write IV")
		}
	}

	w, err := account.Cipher.NewEncryptionWriter(account.Key, iv, writer)
	if err != nil {
		return nil, newError("failed to create encoding stream").Base(err).AtError()
	}

	header := buf.New()

	if err := addrParser.WriteAddressPort(header, request.Address, request.Port); err != nil {
		return nil, newError("failed to write address").Base(err)
	}

	if err := w.WriteMultiBuffer(buf.MultiBuffer{header}); err != nil {
		return nil, newError("failed to write header").Base(err)
	}

	return w, nil
}

func ReadTCPResponse(user *protocol.MemoryUser, reader io.Reader) (buf.Reader, error) {
	account := user.Account.(*MemoryAccount)

	var iv []byte
	if account.Cipher.IVSize() > 0 {
		iv = make([]byte, account.Cipher.IVSize())
		if _, err := io.ReadFull(reader, iv); err != nil {
			return nil, newError("failed to read IV").Base(err)
		}
	}

	if ivError := account.CheckIV(iv); ivError != nil {
		return nil, newError("failed iv check").Base(ivError)
	}

	return account.Cipher.NewDecryptionReader(account.Key, iv, reader)
}

func WriteTCPResponse(request *protocol.RequestHeader, writer io.Writer) (buf.Writer, error) {
	user := request.User
	account := user.Account.(*MemoryAccount)

	var iv []byte
	if account.Cipher.IVSize() > 0 {
		iv = make([]byte, account.Cipher.IVSize())
		common.Must2(rand.Read(iv))
		if ivError := account.CheckIV(iv); ivError != nil {
			return nil, newError("failed to mark outgoing iv").Base(ivError)
		}
		if err := buf.WriteAllBytes(writer, iv, nil); err != nil {
			return nil, newError("failed to write IV.").Base(err)
		}
	}

	return account.Cipher.NewEncryptionWriter(account.Key, iv, writer)
}

func EncodeUDPPacket(request *protocol.RequestHeader, payload []byte) (*buf.Buffer, error) {
	user := request.User
	account := user.Account.(*MemoryAccount)

	buffer := buf.New()
	ivLen := account.Cipher.IVSize()
	if ivLen > 0 {
		common.Must2(buffer.ReadFullFrom(rand.Reader, ivLen))
	}

	if err := addrParser.WriteAddressPort(buffer, request.Address, request.Port); err != nil {
		return nil, newError("failed to write address").Base(err)
	}

	buffer.Write(payload)

	if err := account.Cipher.EncodePacket(account.Key, buffer); err != nil {
		return nil, newError("failed to encrypt UDP payload").Base(err)
	}

	return buffer, nil
}

func DecodeUDPPacket(validator *Validator, payload *buf.Buffer) (*protocol.RequestHeader, *buf.Buffer, error) {
	bs := payload.Bytes()
	if len(bs) <= 32 {
		return nil, nil, newError("len(bs) <= 32")
	}

	user, _, d, _, err := validator.Get(bs, protocol.RequestCommandUDP)

	if user != nil {
		account := user.Account.(*MemoryAccount)
		if account.Cipher.IsAEAD() {
			payload.Clear()
			payload.Write(d)
		} else {
			if account.Cipher.IVSize() > 0 {
				iv := make([]byte, account.Cipher.IVSize())
				copy(iv, payload.BytesTo(account.Cipher.IVSize()))
			}

			if err = account.Cipher.DecodePacket(account.Key, payload); err != nil {
				return nil, nil, newError("failed to decrypt UDP payload").Base(err)
			}
		}
	} else {
		return nil, nil, newError("failed to decrypt UDP payload").Base(err)
	}

	request := &protocol.RequestHeader{
		Version: Version,
		User:    user,
		Command: protocol.RequestCommandUDP,
	}

	payload.SetByte(0, payload.Byte(0)&0x0F)

	addr, port, err := addrParser.ReadAddressPort(nil, payload)
	if err != nil {
		return nil, nil, newError("failed to parse address").Base(err)
	}

	request.Address = addr
	request.Port = port

	return request, payload, nil
}

type UDPReader struct {
	Reader io.Reader
	User   *protocol.MemoryUser
}

func (v *UDPReader) ReadMultiBuffer() (buf.MultiBuffer, error) {
	buffer := buf.New()
	_, err := buffer.ReadFrom(v.Reader)
	if err != nil {
		buffer.Release()
		return nil, err
	}
	validator := new(Validator)
	validator.Add(v.User)

	u, payload, err := DecodeUDPPacket(validator, buffer)
	if err != nil {
		buffer.Release()
		return nil, err
	}
	dest := u.Destination()
	payload.UDP = &dest
	return buf.MultiBuffer{payload}, nil
}

type UDPWriter struct {
	Writer  io.Writer
	Request *protocol.RequestHeader
}

func (w *UDPWriter) WriteMultiBuffer(mb buf.MultiBuffer) error {
	for {
		mb2, b := buf.SplitFirst(mb)
		mb = mb2
		if b == nil {
			break
		}
		request := w.Request
		if b.UDP != nil {
			request = &protocol.RequestHeader{
				User:    w.Request.User,
				Address: b.UDP.Address,
				Port:    b.UDP.Port,
			}
		}
		packet, err := EncodeUDPPacket(request, b.Bytes())
		b.Release()
		if err != nil {
			buf.ReleaseMulti(mb)
			return err
		}
		_, err = w.Writer.Write(packet.Bytes())
		packet.Release()
		if err != nil {
			buf.ReleaseMulti(mb)
			return err
		}
	}
	return nil
}<|MERGE_RESOLUTION|>--- conflicted
+++ resolved
@@ -50,14 +50,7 @@
 
 // ReadTCPSession reads a Shadowsocks TCP session from the given reader, returns its header and remaining parts.
 func ReadTCPSession(validator *Validator, reader io.Reader) (*protocol.RequestHeader, buf.Reader, error) {
-<<<<<<< HEAD
 	behaviorSeed := validator.GetBehaviorSeed()
-=======
-	hashkdf := hmac.New(sha256.New, []byte("SSBSKDF"))
-
-	behaviorSeed := crc32.ChecksumIEEE(hashkdf.Sum(nil))
-
->>>>>>> dd676995
 	behaviorRand := dice.NewDeterministicDice(int64(behaviorSeed))
 	BaseDrainSize := behaviorRand.Roll(3266)
 	RandDrainMax := behaviorRand.Roll(64) + 1
@@ -69,17 +62,7 @@
 	buffer := buf.New()
 	defer buffer.Release()
 
-<<<<<<< HEAD
 	if _, err := buffer.ReadFullFrom(reader, 50); err != nil {
-=======
-	var user *protocol.MemoryUser
-	var ivLen int32
-	var iv []byte
-	var err error
-
-	count := validator.Count()
-	if count == 0 {
->>>>>>> dd676995
 		readSizeRemain -= int(buffer.Len())
 		DrainConnN(reader, readSizeRemain)
 		return nil, nil, newError("failed to read 50 bytes").Base(err)
@@ -88,19 +71,20 @@
 	bs := buffer.Bytes()
 	user, aead, _, ivLen, err := validator.Get(bs, protocol.RequestCommandTCP)
 
-	if user != nil {
+	switch err {
+	case ErrNotFound:
+		readSizeRemain -= int(buffer.Len())
+		DrainConnN(reader, readSizeRemain)
+		return nil, nil, newError("failed to match an user").Base(err)
+	case ErrIVNotUnique:
+		readSizeRemain -= int(buffer.Len())
+		DrainConnN(reader, readSizeRemain)
+		return nil, nil, newError("failed iv check").Base(err)
+	default:
 		reader = &FullReader{reader, bs[ivLen:]}
 		readSizeRemain -= int(ivLen)
 
-<<<<<<< HEAD
 		if aead != nil {
-=======
-		if user != nil {
-			if ivLen > 0 {
-				iv = append([]byte(nil), bs[:ivLen]...)
-			}
-			reader = &FullReader{reader, bs[ivLen:]}
->>>>>>> dd676995
 			auth := &crypto.AEADAuthenticator{
 				AEAD:           aead,
 				NonceGenerator: crypto.GenerateInitialAEADNonce(),
@@ -109,32 +93,14 @@
 				Auth: auth,
 			}, reader, protocol.TransferTypeStream, nil)
 		} else {
-<<<<<<< HEAD
 			account := user.Account.(*MemoryAccount)
 			iv := append([]byte(nil), buffer.BytesTo(ivLen)...)
 			r, err = account.Cipher.NewDecryptionReader(account.Key, iv, reader)
 			if err != nil {
-=======
-			readSizeRemain -= int(buffer.Len())
-			DrainConnN(reader, readSizeRemain)
-			return nil, nil, newError("failed to match an user").Base(err)
-		}
-	} else {
-		user, ivLen = validator.GetOnlyUser()
-		account := user.Account.(*MemoryAccount)
-		hashkdf.Write(account.Key)
-		if ivLen > 0 {
-			if _, err := buffer.ReadFullFrom(reader, ivLen); err != nil {
-				readSizeRemain -= int(buffer.Len())
->>>>>>> dd676995
 				DrainConnN(reader, readSizeRemain)
 				return nil, nil, newError("failed to initialize decoding stream").Base(err).AtError()
 			}
 		}
-	} else {
-		readSizeRemain -= int(buffer.Len())
-		DrainConnN(reader, readSizeRemain)
-		return nil, nil, newError("failed to match an user").Base(err)
 	}
 
 	br := &buf.BufferedReader{Reader: r}
@@ -161,13 +127,6 @@
 		readSizeRemain -= int(buffer.Len())
 		DrainConnN(reader, readSizeRemain)
 		return nil, nil, newError("invalid remote address.")
-	}
-
-	account := user.Account.(*MemoryAccount)
-	if ivError := account.CheckIV(iv); ivError != nil {
-		readSizeRemain -= int(buffer.Len())
-		DrainConnN(reader, readSizeRemain)
-		return nil, nil, newError("failed iv check").Base(ivError)
 	}
 
 	return request, br, nil
